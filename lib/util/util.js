--- conflicted
+++ resolved
@@ -15,11 +15,8 @@
 
 var fs = require('fs');
 var path = require('path');
-<<<<<<< HEAD
 var assert = require('assert');
-=======
 var crypto = require('crypto');
->>>>>>> 541de58c
 var _ = require('underscore');
 
 /**
@@ -324,7 +321,30 @@
   };
 };
 
-<<<<<<< HEAD
+exports.analyzeStream = function (stream, calculateMD5, callback) {
+  var digest = null;
+  var length = 0;
+  if (calculateMD5) {
+    digest = crypto.createHash('md5');
+  }
+
+  stream.on('data', function (chunk) {
+    if (calculateMD5) {
+      digest.update(chunk);
+    }
+
+    length += chunk.length;
+  });
+
+  stream.on('end', function () {
+    var md5 = null;
+    if (calculateMD5) {
+      md5 = digest.digest('base64');
+    }
+
+    callback(length, md5);
+  });
+  
 function pollRequest(channel, reqid, callback) {
   channel.getOperationStatus(reqid, function(error, response) {
     if (error) {
@@ -375,31 +395,6 @@
   }
 
   channel[operation].apply(channel, args);
-=======
-exports.analyzeStream = function (stream, calculateMD5, callback) {
-  var digest = null;
-  var length = 0;
-  if (calculateMD5) {
-    digest = crypto.createHash('md5');
-  }
-
-  stream.on('data', function (chunk) {
-    if (calculateMD5) {
-      digest.update(chunk);
-    }
-
-    length += chunk.length;
-  });
-
-  stream.on('end', function () {
-    var md5 = null;
-    if (calculateMD5) {
-      md5 = digest.digest('base64');
-    }
-
-    callback(length, md5);
-  });
->>>>>>> 541de58c
 };
 
 exports.pathExistsSync = fs.existsSync ? fs.existsSync : path.existsSync;