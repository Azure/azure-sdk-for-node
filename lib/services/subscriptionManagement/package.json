--- conflicted
+++ resolved
@@ -1,30 +1,12 @@
 {
   "name": "azure-arm-subscription",
   "author": "Microsoft Corporation",
-<<<<<<< HEAD
   "description": "SubscriptionClient Library with typescript type definitions for node",
-  "version": "0.10.2",
+  "version": "0.11.0",
   "dependencies": {
     "ms-rest": "^2.3.3",
     "ms-rest-azure": "^2.5.5"
   },
-=======
-  "contributors": [
-    "Block, Glenn <gblock@microsoft.com>",
-    "Cowlishaw, Mark <markcowl@microsoft.com>",
-    "Dejardin, Louis <loudej@microsoft.com>",
-    "Georgiev, Yavor <yavorg@microsoft.com>",
-    "Janczuk, Tomasz <tjanczuk@microsoft.com>",
-    "Rodrigues, Andre <andrerod@microsoft.com>",
-    "Tavares, Chris <ctavares@microsoft.com>"
-  ],
-  "version": "0.11.0",
-  "description": "Microsoft Azure Subscription Management Client Library for node",
-  "tags": [
-    "azure",
-    "sdk"
-  ],
->>>>>>> a0443627
   "keywords": [
     "node",
     "azure"
