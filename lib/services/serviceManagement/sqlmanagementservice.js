/*
* @copyright
* Copyright (c) Microsoft.  All rights reserved.
*
* Licensed under the Apache License, Version 2.0 (the "License");
* you may not use this file except in compliance with the License.
* You may obtain a copy of the License at
*   http://www.apache.org/licenses/LICENSE-2.0
*
* Unless required by applicable law or agreed to in writing, software
* distributed under the License is distributed on an "AS IS" BASIS,
* WITHOUT WARRANTIES OR CONDITIONS OF ANY KIND, either express or implied.
* See the License for the specific language governing permissions and
* limitations under the License.
*/

// Module dependencies.
var util = require('util');
var _ = require('underscore');

var ServiceManagementClient = require('../core/servicemanagementclient');
var ServiceManagementSettings = require('../core/servicemanagementsettings');
var WebResource = require('../../http/webresource');

var js2xml = require('../../util/js2xml');
var Constants = require('../../util/constants');
var SqlAzureConstants = Constants.SqlAzureConstants;

function setDefaultDbCreationOptions(opts) {
  if (!opts.edition) {
    opts.edition = SqlAzureConstants.WEB_EDITION;
  }

  if (!opts.maxsize) {
    if (opts.edition === SqlAzureConstants.WEB_EDITION) {
      opts.maxsize = SqlAzureConstants.WEB_1GB;
    } else {
      opts.maxsize = SqlAzureConstants.BUSINESS_10GB;
    }
  }

  if (!opts.collation) {
    opts.collation = SqlAzureConstants.DEFAULT_COLLATION_NAME;
  }
}

/**
*
* Creates a new SqlManagementService object
* @class
* The SqlManagementService object allows you to perform managment operations on Windows Azure SQL Database Servers.
* @constructor
<<<<<<< HEAD
* @param {string} subscriptionId                                       Subscription ID for the account or the connection string
* @param {object} authentication                                       The authentication object for the client.
*                                                                      You must use either keyfile/certfile or keyvalue/certvalue
*                                                                      to provide a management certificate to authenticate
*                                                                      service requests.
* @param {string} [authentication.keyfile]                             The path to a file that contains the PEM encoded key
* @param {string} [authentication.certfile]                            The path to a file that contains the PEM encoded certificate
* @param {string} [authentication.keyvalue]                            A string that contains the PEM encoded key
* @param {string} [authentication.certvalue]                           A string that contains the PEM encoded certificate
* @param {object} [hostOptions]                                        The host options to override defaults.
* @param {string} [hostOptions.host='management.core.windows.net']     The management endpoint.
* @param {string} [hostOptions.apiversion='2012-03-01']                The API vesion to be used.
* @param {string} [hostOptions.serializetype='XML']                    The serialization to be used. Either JSON or XML.
=======
* @param {string} configOrSubscriptionId  configuration or Subscription ID for the account or the connection string
* @param {object} authentication                    The authentication object for the client.
*                                                   {
*                                                     keyfile: 'path to .pem',
*                                                     certfile: 'path to .pem',
*                                                     keyvalue: privatekey value,
*                                                     certvalue: public cert value
*                                                   }
* @param {object} hostOptions                       The host options to override defaults.
*                                                   {
*                                                     host: 'management.core.windows.net',
*                                                     apiversion: '2012-03-01'
*                                                   }
>>>>>>> 4c8501e8
*/
function SqlManagementService(configOrSubscriptionId, authentication, hostOptions) {
  var settings = ServiceManagementSettings.createFromParameters(configOrSubscriptionId, authentication, hostOptions);

  SqlManagementService['super_'].call(this, settings);
  this.subscriptionId = settings._subscriptionId;
}

util.inherits(SqlManagementService, ServiceManagementClient);

/**
* Lists the available SQL Database servers.
*
* @param {Function(error, results, response)} callback   `error` will contain information
*                                                        if an error occurs; otherwise `results` will contain
*                                                        the list of available SQL Database servers information.
*                                                        `response` will contain information related to this operation.
*
* @example
* var azure = require('azure');
* var authentication={keyvalue:'...', certvalue:'...' };
* var sqlMgmt = new azure.createSqlManagementService(subscriptionId, authentication);
* sqlMgmt.listServers(function(error, servers) {
*   if(!error) {
*     console.log('servers\n' + servers);
*   }
* });
*/
SqlManagementService.prototype.listServers = function (callback) {
  var path = this._makePath('servers');
  var webResource = WebResource.get(path);

  this.performRequest(webResource, null, null, function (responseObject, next) {
    if (!responseObject.error) {
      responseObject.sqlServers = [];
      if (responseObject.response.body.Servers && responseObject.response.body.Servers.Server) {
        responseObject.sqlServers = responseObject.response.body.Servers.Server;
        if (!_.isArray(responseObject.sqlServers)) {
          responseObject.sqlServers = [ responseObject.sqlServers ];
        }
      }
    }

    var finalCallback = function (returnObject) {
      callback(returnObject.error, returnObject.sqlServers, returnObject.response);
    };

    next(responseObject, finalCallback);
  });
};

/**
* Deletes a SQL Database server.
*
* @param {string}   name                            The SQL Server name.
* @param {Function(error, response)} callback       `error` will contain information
*                                                   if an error occurs; otherwise `response` will contain information related to this operation.
*/
SqlManagementService.prototype.deleteServer = function (name, callback) {
  var path = this._makePath('servers') + '/' + name;
  var webResource = WebResource.del(path);

  this.performRequest(webResource, null, null, function (responseObject, next) {
    var finalCallback = function (returnObject) {
      callback(returnObject.error, returnObject.response);
    };

    next(responseObject, finalCallback);
  });
};

/**
* Creates a SQL Database server.
*
* @param {string}   administratorLogin          The administrator's login.
* @param {string}   administratorLoginPassword  The administrator's password.
* @param {string}   location                    The server's location.
* @param {Function(error, server, response)} callback        `error` will contain information
*                                                            if an error occurs; otherwise `server` will contain
*                                                            the new server information.
*                                                            `response` will contain information related to this operation.
*
* @example
* var azure = require('azure');
* var authentication={keyvalue:'...', certvalue:'...' };
* var sqlMgmt = new azure.createSqlManagementService(subscriptionId, authentication);
* sqlMgmt.createServer('sqladmin', 'Pa$$w0rd', 'West US', function(error, serverName) {
*   if(!error) {
*     console.log('created server ' + serverName);
*   }
* });
*/
SqlManagementService.prototype.createServer = function (administratorLogin, administratorLoginPassword, location, callback) {
  var path = this._makePath('servers');
  var webResource = WebResource.post(path);

  var createServerRequestBody = {
    Server: {
      '$': {
        xmlns: 'http://schemas.microsoft.com/sqlazure/2010/12/',
        'xmlns:i': 'http://www.w3.org/2001/XMLSchema-instance'
      },
      AdministratorLogin: administratorLogin,
      AdministratorLoginPassword: administratorLoginPassword,
      Location: location
    }
  };

  var createServerRequestBodyXml = js2xml.serialize(createServerRequestBody);

  this.performRequest(webResource, createServerRequestBodyXml, null, function (responseObject, next) {
    if (!responseObject.error) {
      responseObject.serverName = null;
      if (responseObject.response.body.ServerName) {
        responseObject.serverName = responseObject.response.body.ServerName[Constants.XML_VALUE_MARKER];
      }
    }

    var finalCallback = function (returnObject) {
      callback(returnObject.error, returnObject.serverName, returnObject.response);
    };

    next(responseObject, finalCallback);
  });
};

/**
* Lists SQL Database server firewall rules.
*
* @param {string}   serverName                             The server name.
* @param {Function(error, results, response)} callback     `error` will contain information
*                                                           if an error occurs; otherwise `results` will contain
*                                                           the firewall rules.
*                                                           `response` will contain information related to this operation.
*
* @example
* var azure = require('azure');
* var authentication={keyvalue:'...', certvalue:'...'};
* var sqlMgmt = new azure.createSqlManagementService(subscriptionId, authentication);
* sqlMgmt.listServerFirewallRules(serverName, function(error, rules) {
*   if(!error) {
*     console.log('Rules:\n:' + rules);
*   }
* });
*/
SqlManagementService.prototype.listServerFirewallRules = function (serverName, callback) {
  var path = this._makePath('servers') + '/' + serverName + '/firewallrules';
  var webResource = WebResource.get(path);

  this.performRequest(webResource, null, null, function (responseObject, next) {
    if (!responseObject.error) {
      responseObject.firewallRules = [];

      if (responseObject.response.body.ServiceResources && responseObject.response.body.ServiceResources.ServiceResource) {
        responseObject.firewallRules = responseObject.response.body.ServiceResources.ServiceResource;

        if (!_.isArray(responseObject.firewallRules)) {
          responseObject.firewallRules = [ responseObject.firewallRules ];
        }
      }
    }

    var finalCallback = function (returnObject) {
      callback(returnObject.error, returnObject.firewallRules, returnObject.response);
    };

    next(responseObject, finalCallback);
  });
};

/**
* Deletes a SQL Database server firewall rule.
*
* @param {string}   serverName                      The server name.
* @param {string}   ruleName                        The rule name.
* @param {Function(error, response)} callback       `error` will contain information
*                                                   if an error occurs; otherwise `response` will contain information related to this operation.
*/
SqlManagementService.prototype.deleteServerFirewallRule = function (serverName, ruleName, callback) {
  var path = this._makePath('servers') + '/' + serverName + '/firewallrules/' + ruleName;
  var webResource = WebResource.del(path);

  this.performRequest(webResource, null, null, function (responseObject, next) {
    var finalCallback = function (returnObject) {
      callback(returnObject.error, returnObject.response);
    };

    next(responseObject, finalCallback);
  });
};

/**
* Creates a SQL Database server firewall rule.
*
* @param {string}   serverName                           The server name.
* @param {string}   ruleName                             The rule name.
* @param {string}   startIPAddress                       The starting IP address for the rule.
* @param {string}   endIPAddress                         The ending IP address for the rule.
* @param {Function(error, rule, response)} callback      `error` will contain information
*                                                        if an error occurs; otherwise `rule` will contain
*                                                        the new rule information.
*                                                        `response` will contain information related to this operation.
*
* @example
* var azure = require('azure');
* var authentication={keyvalue:'...', certvalue:'...'};
* var sqlMgmt = new azure.createSqlManagementService(subscriptionId, authentication);
* sqlMgmt.createServerFirewallRule(serverName, 'myrule', '192.168.100.0', '192.168.100.255', function(error, rule) {
*   if(!error) {
*     console.log('Rule created:\n' + rule);
*   }
* });
*/
SqlManagementService.prototype.createServerFirewallRule = function (serverName, ruleName, startIPAddress, endIPAddress, callback) {
  var path = this._makePath('servers') + '/' + serverName + '/firewallrules';
  var webResource = WebResource.post(path);

  var createRuleRequestBody = {
    ServiceResource: {
      '$': {
        xmlns: 'http://schemas.microsoft.com/windowsazure',
        'xmlns:i': 'http://www.w3.org/2001/XMLSchema-instance'
      },
      Name: ruleName,
      StartIPAddress: startIPAddress,
      EndIPAddress: endIPAddress
    }
  };

  var createRuleRequestBodyXml = js2xml.serialize(createRuleRequestBody);

  this.performRequest(webResource, createRuleRequestBodyXml, null, function (responseObject, next) {
    if (!responseObject.error) {
      responseObject.firewallRule = [];

      if (responseObject.response.body.ServiceResource) {
        responseObject.firewallRule = responseObject.response.body.ServiceResource;
      }
    }

    var finalCallback = function (returnObject) {
      callback(returnObject.error, returnObject.firewallRule, returnObject.response);
    };

    next(responseObject, finalCallback);
  });
};

/**
* Updates a SQL Database server firewall rule.
*
* @param {string}   serverName                           The server name.
* @param {string}   ruleName                             The rule name.
* @param {string}   startIPAddress                       The starting IP address for the rule.
* @param {string}   endIPAddress                         The ending IP address for the rule.
* @param {Function(error, rule, response)} callback      `error` will contain information
*                                                        if an error occurs; otherwise `rule` will contain
*                                                        the updated rule information.
*                                                        `response` will contain information related to this operation.
*/
SqlManagementService.prototype.updateServerFirewallRule = function (serverName, ruleName, startIPAddress, endIPAddress, callback) {
  var path = this._makePath('servers') + '/' + serverName + '/firewallrules/' + ruleName;
  var webResource = WebResource.put(path);

  var updateServerRequestBody = {
    ServiceResource: {
      '$': {
        xmlns: 'http://schemas.microsoft.com/windowsazure',
        'xmlns:i': 'http://www.w3.org/2001/XMLSchema-instance'
      },
      Name: ruleName,
      StartIPAddress: startIPAddress,
      EndIPAddress: endIPAddress
    }
  };

  var updateServerRequestBodyXml = js2xml.serialize(updateServerRequestBody);

  this.performRequest(webResource, updateServerRequestBodyXml, null, function (responseObject, next) {
    if (!responseObject.error) {
      responseObject.firewallRule = [];

      if (responseObject.response.body.ServiceResource) {
        responseObject.firewallRule = responseObject.response.body.ServiceResource;
      }
    }

    var finalCallback = function (returnObject) {
      callback(returnObject.error, returnObject.firewallRule, returnObject.response);
    };

    next(responseObject, finalCallback);
  });
};

/**
* Create a new database.
*
* @param {string}          serverName                                            The server name
* @param {string}          databaseName                                          Name of database to create
* @param {object}          [options]                                             Creation options.
* @param {string}          [options.edition='Web']                               'Web' or 'Business'.
* @param {number}          [options.maxsize=1|10]                                     Max DB size in GB, defaults to 1 for web, 10 for business, only certain values are valid
* @param {string}          [options.collation='SQL_Latin1_General_CP1_CI_AS']    sql collation name
* @param {Function(err, createResult, response)} callback                        `error` will contain information
*                                                                                if an error occurs; otherwise `createResult` will contain
*                                                                                the new database information.
*                                                                                `response` will contain information related to this operation.
*/
SqlManagementService.prototype.createDatabase = function (serverName, databaseName, optionsOrCallback, callback) {
  var options = optionsOrCallback;
  if (_.isFunction(optionsOrCallback)) {
    callback = optionsOrCallback;
    options = {};
  }
  setDefaultDbCreationOptions(options);

  var path = this._makePath('servers/' + serverName + '/databases');
  var webResource = WebResource.post(path);

  var createDatabaseRequestBody = {
    ServiceResource: {
      '$' : {
        xmlns: 'http://schemas.microsoft.com/windowsazure'
      },
      Name: databaseName,
      Edition: options.edition,
      MaxSizeGB: options.maxsize,
      CollationName: options.collation
    }
  };

  var createDatabaseRequestBodyXml = js2xml.serialize(createDatabaseRequestBody);

  this.performRequest(webResource, createDatabaseRequestBodyXml, null, function (responseObject, next) {
    if (!responseObject.error) {
      responseObject.database = [];

      if (responseObject.response.body.ServiceResource) {
        responseObject.database = responseObject.response.body.ServiceResource;
      }
    }

    var finalCallback = function (returnObject) {
      callback(returnObject.error, returnObject.database, returnObject.response);
    };

    next(responseObject, finalCallback);
  });

};

SqlManagementService.prototype._makePath = function (operationName) {
  return '/' + this.subscriptionId + '/services/sqlservers/' + operationName;
};

module.exports = SqlManagementService;<|MERGE_RESOLUTION|>--- conflicted
+++ resolved
@@ -50,8 +50,8 @@
 * @class
 * The SqlManagementService object allows you to perform managment operations on Windows Azure SQL Database Servers.
 * @constructor
-<<<<<<< HEAD
-* @param {string} subscriptionId                                       Subscription ID for the account or the connection string
+*
+* @param {string} configOrSubscriptionId                               Configuration, subscription ID for the account or the connection string
 * @param {object} authentication                                       The authentication object for the client.
 *                                                                      You must use either keyfile/certfile or keyvalue/certvalue
 *                                                                      to provide a management certificate to authenticate
@@ -63,22 +63,6 @@
 * @param {object} [hostOptions]                                        The host options to override defaults.
 * @param {string} [hostOptions.host='management.core.windows.net']     The management endpoint.
 * @param {string} [hostOptions.apiversion='2012-03-01']                The API vesion to be used.
-* @param {string} [hostOptions.serializetype='XML']                    The serialization to be used. Either JSON or XML.
-=======
-* @param {string} configOrSubscriptionId  configuration or Subscription ID for the account or the connection string
-* @param {object} authentication                    The authentication object for the client.
-*                                                   {
-*                                                     keyfile: 'path to .pem',
-*                                                     certfile: 'path to .pem',
-*                                                     keyvalue: privatekey value,
-*                                                     certvalue: public cert value
-*                                                   }
-* @param {object} hostOptions                       The host options to override defaults.
-*                                                   {
-*                                                     host: 'management.core.windows.net',
-*                                                     apiversion: '2012-03-01'
-*                                                   }
->>>>>>> 4c8501e8
 */
 function SqlManagementService(configOrSubscriptionId, authentication, hostOptions) {
   var settings = ServiceManagementSettings.createFromParameters(configOrSubscriptionId, authentication, hostOptions);
