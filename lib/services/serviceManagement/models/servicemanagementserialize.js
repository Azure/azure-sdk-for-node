/**
* Copyright (c) Microsoft.  All rights reserved.
*
* Licensed under the Apache License, Version 2.0 (the "License");
* you may not use this file except in compliance with the License.
* You may obtain a copy of the License at
*   http://www.apache.org/licenses/LICENSE-2.0
*
* Unless required by applicable law or agreed to in writing, software
* distributed under the License is distributed on an "AS IS" BASIS,
* WITHOUT WARRANTIES OR CONDITIONS OF ANY KIND, either express or implied.
* See the License for the specific language governing permissions and
* limitations under the License.
*/

var xmlbuilder = require('xmlbuilder');
var RoleParser = require('./roleparser');
var roleSchema = require('./roleschema.json');

/**
* Creates a new ServiceManagementSerialize object.
*
* @constructor
*/
function ServiceManagementSerialize() {
  this.roleParser = new RoleParser();
}

/**
<<<<<<< HEAD
* Create root node with specified name and common namespaces
*   returns xmlbuilder node object
*
* @param {string} rootName    The XML root element name.
*/
function _createXmlRoot(rootName) {
  var doc = xmlbuilder.create();
  return doc.begin(rootName, { 'version': '1.0', 'encoding': 'utf-8' })
              .att('xmlns', 'http://schemas.microsoft.com/windowsazure')
              .att('xmlns:i', 'http://www.w3.org/2001/XMLSchema-instance');
}

/**
* Add an element to the node if the value exists
*
* @param {object} node        The XML parent node.
* @param {string} elename     The XML element name.
* @param {string} value       The value for the new node.
*/
function _addDefinedValueXml(node, elename, value) {
  if (value) {
    node.ele(elename).txt(value);
  }
}

/**
* Add an element to the node if the value is a number
*   note: using _addDefinedValueXml will fail if value is 0
*
* @param {object} node        The XML parent node.
* @param {string} elename     The XML element name.
* @param {string} value       The value for the new node.
*/
function _addDefinedNumericXml(node, elename, value) {
  if (typeof value === 'number') {
    node.ele(elename).txt(value);
  }
}

/**
* Error message if serialize type is not supported.
*/
ServiceManagementSerialize.invalidContentType = 'The response content type is invalid';
=======
* Create the message body for CreateAffinityGroup
*   Use the specified serialization - for now only XML
*
* @param {string} affinityGroupName    The name of the affinity group.
* @param {object} affinityGroupOptions The properties for the new affinity group.
* @param {object} client               The servicemanagement object.
*/
ServiceManagementSerialize.prototype.buildCreateAffinityGroup = function(affinityGroupName, affinityGroupOptions, client) {
  var encLabel = undefined;
  if (affinityGroupOptions.Label) {
    encLabel = new Buffer(affinityGroupOptions.Label).toString('base64');
  }

  if (client.serializetype === 'XML') {
    var doc = _createXmlRoot('CreateAffinityGroup');
    _addDefinedValueXml(doc, 'Name', affinityGroupName);
    _addDefinedValueXml(doc, 'Label', encLabel);

    if (affinityGroupOptions.Description) {
        _addDefinedValueXml(doc, 'Description', affinityGroupOptions.Description);
    }

    _addDefinedValueXml(doc, 'Location', affinityGroupOptions.Location);

    return doc.toString();
  } else {
    var jdoc = {
      Name: affinityGroupName
    };

    if (encLabel) {
      jdoc.Label = encLabel;
    }

    if (affinityGroupOptions.Description) {
      jdoc.Description = affinityGroupOptions.Description;
    }

    if (affinityGroupOptions.Location) {
      jdoc.Location = affinityGroupOptions.Location;
    }

    return JSON.stringify(jdoc);
  }
};
>>>>>>> 9f0f475e

/**
* Create the message body for CreateHostedService
*   Use the specified serialization - for now only XML
*
* @param {string} serviceName       The name of the service.
* @param {object} serviceOptions    The properties for the new service.
* @param {object} client            The servicemanagement object.
*/
ServiceManagementSerialize.prototype.buildCreateHostedService = function (serviceName, serviceOptions, client) {
  var encLabel;
  if (serviceOptions.Label) {
    encLabel = new Buffer(serviceOptions.Label).toString('base64');
  }

  if (client.serializetype === 'XML') {
    var doc = _createXmlRoot('CreateHostedService');
    _addDefinedValueXml(doc, 'ServiceName', serviceName);
    _addDefinedValueXml(doc, 'Label', encLabel);
    _addDefinedValueXml(doc, 'Description', serviceOptions.Description);
    _addDefinedValueXml(doc, 'Location', serviceOptions.Location);
    _addDefinedValueXml(doc, 'AffinityGroup', serviceOptions.AffinityGroup);

    return doc.toString();
  } else {
    var jdoc = {
      ServiceName: serviceName
    };

    if (encLabel) {
      jdoc.Label = encLabel;
    }

    if (serviceOptions.Description) {
      jdoc.Description = serviceOptions.Description;
    }

    if (serviceOptions.Location) {
      jdoc.Location = serviceOptions.Location;
    }

    if (serviceOptions.AffinityGroup) {
      jdoc.AffinityGroup = serviceOptions.AffinityGroup;
    }

    return JSON.stringify(jdoc);
  }
};

/**
* Create the message body for CreateStorageAccount
*
* @param {string} serviceName       The name of the service.
* @param {object} serviceOptions    The properties for the new service.
* @param {object} client            The servicemanagement object.
*/
ServiceManagementSerialize.prototype.buildCreateStorageAccount = function (serviceName, serviceOptions, client) {
  var encLabel;
  if (serviceOptions.Label) {
    encLabel = new Buffer(serviceOptions.Label).toString('base64');
  }

  if (client.serializetype === 'XML') {
    var doc = _createXmlRoot('CreateStorageServiceInput');
    _addDefinedValueXml(doc, 'ServiceName', serviceName);
    _addDefinedValueXml(doc, 'Label', encLabel);
    _addDefinedValueXml(doc, 'Description', serviceOptions.Description);
    _addDefinedValueXml(doc, 'Location', serviceOptions.Location);
    _addDefinedValueXml(doc, 'AffinityGroup', serviceOptions.AffinityGroup);

    return doc.toString();
  } else {
    var jdoc = {
      ServiceName: serviceName
    };

    if (encLabel) {
      jdoc.Label = encLabel;
    }

    if (serviceOptions.Description) {
      jdoc.Description = serviceOptions.Description;
    }

    if (serviceOptions.Location) {
      jdoc.Location = serviceOptions.Location;
    }

    if (serviceOptions.AffinityGroup) {
      jdoc.AffinityGroup = serviceOptions.AffinityGroup;
    }

    return JSON.stringify(jdoc);
  }
};

/**
* Create the message body for UpdateStorageAccount
*
* @param {string} serviceName       The name of the service.
* @param {object} serviceOptions    The properties for the new service.
* @param {object} client            The servicemanagement object.
*/
ServiceManagementSerialize.prototype.buildUpdateStorageAccount = function (serviceName, serviceOptions, client) {
  var encLabel;
  if (serviceOptions.Label) {
    encLabel = new Buffer(serviceOptions.Label).toString('base64');
  }

  if (client.serializetype === 'XML') {
    var doc = _createXmlRoot('UpdateStorageServiceInput');
    _addDefinedValueXml(doc, 'ServiceName', serviceName);

    if (encLabel) {
      _addDefinedValueXml(doc, 'Label', encLabel);
    }

    if (serviceOptions.Description) {
      _addDefinedValueXml(doc, 'Description', serviceOptions.Description);
    }

    if (serviceOptions.GeoReplicationEnabled) {
      _addDefinedValueXml(doc, 'GeoReplicationEnabled', serviceOptions.GeoReplicationEnabled);
    }

    return doc.toString();
  } else {
    var jdoc = {
      ServiceName: serviceName
    };

    if (encLabel) {
      jdoc.Label = encLabel;
    }

    if (serviceOptions.Description) {
      jdoc.Description = serviceOptions.Description;
    }

    if (serviceOptions.GeoReplicationEnabled) {
      jdoc.GeoReplicationEnabled = serviceOptions.GeoReplicationEnabled;
    }

    return JSON.stringify(jdoc);
  }
};

/**
* Create the message body for RegenerateStorageKeys
*
* @param {string} serviceName       The name of the service.
* @param {string} keyType           The key type.
* @param {object} client        The servicemanagement object.
*/
ServiceManagementSerialize.prototype.buildRegenerateStorageKeys = function (serviceName, keyType, client) {
  if (client.serializetype === 'XML') {
    var doc = _createXmlRoot('RegenerateKeys');
    doc.ele('KeyType').txt(keyType);

    return doc.toString();
  } else {
    var jdoc = {
      RegenerateKeys: {
        KeyType: keyType
      }
    };

    return JSON.stringify(jdoc);
  }
};

/**
* Create the message body for CreateOSImage
* Use the specified serialization - for now only XML.
*
* @param {string} typeOs        Either 'Linux' or 'Windows'.
* @param {string} imageName     The name of the image.
* @param {string} mediaLink     The mediaLink value.
* @param {object} imageOptions  The optional properties for the new image.
* @param {object} client        The servicemanagement object.
*/
ServiceManagementSerialize.prototype.buildCreateOSImage = function (typeOs, imageName, mediaLink, imageOptions, client) {
  if (!imageOptions) {
    imageOptions = {};
  }

  if (!imageOptions.Label) {
    imageOptions.Label = imageName;
  }

  if (client.serializetype === 'XML') {
    var doc = _createXmlRoot('OSImage');

    // add required and optional elements in alpha order
    _addDefinedValueXml(doc, 'Label', imageOptions.Label);
    _addDefinedValueXml(doc, 'MediaLink', mediaLink);
    _addDefinedValueXml(doc, 'Name', imageName);
    _addDefinedValueXml(doc, 'OS', typeOs);

    return doc.toString();
  } else {
    var jdoc = {
      Label: imageOptions.Label,
      MediaLink: mediaLink,
      Name: imageName,
      OS: typeOs
    };

    return JSON.stringify(jdoc);
  }
};

/**
* Create the message body for buildAddDisk
* Use the specified serialization - for now only XML.
*
* @param {string} diskName      The name of the disk.
* @param {string} mediaLink     The mediaLink value.
* @param {object} diskOptions   The optional properties for the new disk.
* @param {object} client        The servicemanagement object.
*/
ServiceManagementSerialize.prototype.buildAddDisk = function (diskName, mediaLink, diskOptions, client) {
  if (!diskOptions) {
    diskOptions = {};
  }

  if (!diskOptions.Label) {
    diskOptions.Label = diskName;
  }

  if (client.serializetype === 'XML') {
    var doc = _createXmlRoot('Disk');

    // add required and optional elements in alpha order
    _addDefinedValueXml(doc, 'HasOperatingSystem', diskOptions.HasOperatingSystem);
    _addDefinedValueXml(doc, 'OS', diskOptions.OS); // OS is ignored if it comes after Label
    _addDefinedValueXml(doc, 'Label', diskOptions.Label);
    _addDefinedValueXml(doc, 'MediaLink', mediaLink);
    _addDefinedValueXml(doc, 'Name', diskName);
    
    return doc.toString();
  } else {
    var jdoc = {
      Name: diskName,
      MediaLink: mediaLink
    };

    if (diskOptions.HasOperatingSystem) {
      jdoc.HasOperatingSystem = diskOptions.HasOperatingSystem;
    }

    if (diskOptions.Label) {
      jdoc.Label = diskOptions.Label;
    }

    if (diskOptions.OS) {
      jdoc.OS = diskOptions.OS;
    }

    return JSON.stringify(jdoc);
  }
};

/**
* Create the message body for CreateDeployment
* Use the specified serialization - for now only XML.
*
* @param {string} serviceName         The name of the service.
* @param {string} deploymentName      The name of the deployment.
* @param {object} vmRole              The properties for the new role.
* @param {object} deploymentOptions   The optional properties for the new deployment.
* @param {object} client              The servicemanagement object.
*/
ServiceManagementSerialize.prototype.buildCreateDeployment = function (serviceName, deploymentName,
                                                    vmRole, deploymentOptions, client) {
  if (client.serializetype === 'XML') {
    var doc = _createXmlRoot('Deployment');
    _addDefinedValueXml(doc, 'Name', deploymentName);
    _addDefinedValueXml(doc, 'DeploymentSlot', deploymentOptions.DeploymentSlot);
    _addDefinedValueXml(doc, 'Label', new Buffer(deploymentOptions.Label).toString('base64'));
    _addDefinedNumericXml(doc, 'UpgradeDomainCount', deploymentOptions.UpgradeDomainCount);
    // must have 1 role
    var child = doc.ele('RoleList').ele('Role');
    this.roleParser.parse(roleSchema, vmRole, 'XML', child);
    // this should go after RoleList
    if (deploymentOptions.VirtualNetworkName) {
      _addDefinedValueXml(doc, 'VirtualNetworkName', deploymentOptions.VirtualNetworkName);
    }
    
    return doc.toString();
  } else {
    var jdoc = {
      Name: deploymentName
    };

    if (deploymentOptions.DeploymentSlot) {
      jdoc.DeploymentSlot = deploymentOptions.DeploymentSlot;
    }

    if (deploymentOptions.Label) {
      jdoc.Label = new Buffer(deploymentOptions.Label).toString('base64');
    }

    if (deploymentOptions.UpgradeDomainCount) {
      jdoc.UpgradeDomainCount = deploymentOptions.UpgradeDomainCount;
    }

    if (deploymentOptions.virtualNetworkName) {
      jdoc.VirtualNetworkName = deploymentOptions.VirtualNetworkName;
    }

    jdoc.RoleList = [];
    jdoc.RoleList[0] = this._buildPersistentVMRoleJson(vmRole);

    return JSON.stringify(jdoc);
  }
};

/**
* Create the message body for AddRole
* Use the specified serialization - for now only XML.
*
* @param {string} serviceName       The name of the service.
* @param {string} deploymentName    The name of the deployment.
* @param {object} vmRole            The properties for the new role.
* @param {object} client            The servicemanagement object.
*/
ServiceManagementSerialize.prototype.buildAddRole = function (serviceName, deploymentName,
                                                        vmRole, client) {
  if (client.serializetype === 'XML') {
    var doc = _createXmlRoot('PersistentVMRole');
    this.roleParser.parse(roleSchema, vmRole, 'XML', doc);
    return doc.toString();
  } else {
    var jdoc = this._buildPersistentVMRoleJson(vmRole);
    return JSON.stringify(jdoc);
  }
};

/**
* Create the message body for ModifyRole
* Use the specified serialization - for now only XML.
*
* @param {string} serviceName       The name of the service.
* @param {string} deploymentName    The name of the deployment.
* @param {string} roleName          The name of the role.
* @param {object} VMRole            The properties for the updated role.
* @param {object} client            The servicemanagement object.
*/
ServiceManagementSerialize.prototype.buildModifyRole = function (serviceName, deploymentName,
                                                    roleName, vmRole, client) {
  if (client.serializetype === 'XML') {
    var doc = _createXmlRoot('Role');
    this._buildPersistentVMRoleXml(vmRole, doc);

    return doc.toString();
  } else {
    var jdoc = this._buildPersistentVMRoleJson(vmRole);
    return JSON.stringify(jdoc);
  }
};

/**
* Create the message body for AddDataDisk
* Use the specified serialization - for now only XML.
*
* @param {string} serviceName       The name of the service.
* @param {string} deploymentName    The name of the deployment.
* @param {string} roleName          The name of the role.
* @param {object} datadisk          The properties for the new disk.
* @param {object} client            The servicemanagement object.
*/
ServiceManagementSerialize.prototype.buildAddDataDisk = function (serviceName, deploymentName,
                                                    roleName, datadisk, client) {
  if (client.serializetype === 'XML') {
    var doc = _createXmlRoot('DataVirtualHardDisk');
    this._buildDataDiskXml(datadisk, doc);

    return doc.toString();
  } else {
    var jdoc = this._buildDataDiskJson(datadisk);
    return JSON.stringify(jdoc);
  }
};

/**
* Create the message body for ModifyDataDisk
* Use the specified serialization - for now only XML.
*
* @param {string} serviceName       The name of the service.
* @param {string} deploymentName    The name of the deployment.
* @param {string} roleName          The name of the role.
* @param {number} Lun               The number for the disk.
* @param {object} datadisk          The properties for the updated disk.
* @param {object} client            The servicemanagement object.
*/
ServiceManagementSerialize.prototype.buildModifyDataDisk = function (serviceName, deploymentName,
                                                    roleName, lun, datadisk, client) {
  if (client.serializetype === 'XML') {
    var doc = _createXmlRoot('DataVirtualHardDisk');
    this._buildDataDiskXml(datadisk, doc);

    return doc.toString();
  } else {
    var jdoc = this._buildDataDiskJson(datadisk);
    return JSON.stringify(jdoc);
  }
};

/**
* Create the message body for ShutdownRole
* Use the specified serialization - for now only XML.
*
* @param {string} serviceName       The name of the service.
* @param {string} deploymentName    The name of the deployment.
* @param {string} roleName          The name of the role.
* @param {object} client            The servicemanagement object.
*/
ServiceManagementSerialize.prototype.buildShutdownRole = function (serviceName, deploymentName,
                                                    roleName, client) {
  if (client.serializetype === 'XML') {
    var doc = _createXmlRoot('ShutdownRoleOperation');
    doc.ele('OperationType').txt('ShutdownRoleOperation');
    return doc.toString();
  } else {
    var jdoc = {};
    jdoc.OperationType = 'ShutdownRoleOperation';

    return JSON.stringify(jdoc);
  }
};

/**
* Create the message body for StartRole
* Use the specified serialization - for now only XML.
*
* @param {string} serviceName       The name of the service.
* @param {string} deploymentName    The name of the deployment.
* @param {string} roleName          The name of the role.
* @param {object} client            The servicemanagement object.
*/
ServiceManagementSerialize.prototype.buildStartRole = function (serviceName, deploymentName,
                                                    roleName, client) {
  if (client.serializetype === 'XML') {
    var doc = _createXmlRoot('StartRoleOperation');
    doc.ele('OperationType').txt('StartRoleOperation');
    return doc.toString();
  } else {
    var jdoc = {};
    jdoc.OperationType = 'StartRoleOperation';

    return JSON.stringify(jdoc);
  }
};

/**
* Create the message body for RestartRole
*   Use the specified serialization - for now only XML
*
* @param {string} serviceName       The name of the service.
* @param {string} deploymentName    The name of the deployment.
* @param {string} roleName          The name of the role instance.
* @param {object} client            The servicemanagement object.
*/
ServiceManagementSerialize.prototype.buildRestartRole = function (serviceName, deploymentName,
                                                    roleName, client) {
  if (client.serializetype === 'XML') {
    var doc = _createXmlRoot('RestartRoleOperation');
    doc.ele('OperationType').txt('RestartRoleOperation');
    return doc.toString();
  } else {
    var jdoc = {};
    jdoc.OperationType = 'RestartRoleOperation';

    return JSON.stringify(jdoc);
  }
};

/**
* Create the message body for CaptureRole
*   Use the specified serialization - for now only XML
*
* @param {string} serviceName       The name of the service.
* @param {string} deploymentName    The name of the deployment.
* @param {string} roleName          The name of the role.
* @param {object} captureOptions    The options for the capture operation.
* @param {object} client            The servicemanagement object.
*/
ServiceManagementSerialize.prototype.buildCaptureRole = function (serviceName, deploymentName,
                                                    roleName, captureOptions, client) {
  if (client.serializetype === 'XML') {

    var doc = _createXmlRoot('CaptureRoleOperation');
    doc.ele('OperationType').txt('CaptureRoleOperation');
    _addDefinedValueXml(doc, 'PostCaptureAction', captureOptions.PostCaptureAction);

    if (captureOptions.WindowsProvisioningConfigurationSet) {
      this._buildWindowsProvisioningConfigurationXml(captureOptions.WindowsProvisioningConfigurationSet, doc);
    } else if (captureOptions.LinuxProvisioningConfigurationSet) {
      this._buildLinuxProvisioningConfigurationXml(captureOptions.LinuxProvisioningConfigurationSet, doc);
    }

    _addDefinedValueXml(doc, 'TargetImageLabel', captureOptions.TargetImageLabel);
    _addDefinedValueXml(doc, 'TargetImageName', captureOptions.TargetImageName);

    return doc.toString();
  } else {
    var jdoc = {
      OperationType: 'CaptureRoleOperation'
    };

    if (captureOptions.PostCaptureAction) {
      jdoc.PostCaptureAction = captureOptions.PostCaptureAction;
    }

    if (captureOptions.WindowsProvisioningConfigurationSet) {
      jdoc.WindowsProvisioningConfigurationSet = this._buildWindowsProvisioningConfigurationJson(captureOptions.WindowsProvisioningConfigurationSet);
    } else if (captureOptions.LinuxProvisioningConfigurationSet) {
      jdoc.LinuxProvisioningConfigurationSet = this._buildLinuxProvisioningConfigurationJson(captureOptions.LinuxProvisioningConfigurationSet);
    }

    if (captureOptions.TargetImageLabel) {
      jdoc.TargetImageLabel = captureOptions.TargetImageLabel;
    }

    if (captureOptions.TargetImageName) {
      jdoc.TargetImageName = captureOptions.TargetImageName;
    }

    return JSON.stringify(jdoc);
  }
};

/**
* Create the message body for addCertificate
*
* @param {string} serviceName           The name of the hosted service. Required.
* @param {string} data                  Certificate data. Required.
* @param {string} format                Certificate format. Requred.
* @param {string} password              Certificate password. Requred.
*/
ServiceManagementSerialize.prototype.buildAddCertificate = function (serviceName, data, format, password, client) {
  var encData = new Buffer(data).toString('base64');

  if (client.serializetype === 'XML') {
    var doc = _createXmlRoot('CertificateFile');
    _addDefinedValueXml(doc, 'Data', encData);
    _addDefinedValueXml(doc, 'CertificateFormat', format);

    if (password) {
      _addDefinedValueXml(doc, 'Password', password);
    }

    return doc.toString();
  } else {
    var jdoc = {
      Data: encData,
      CertificateFormat: format
    };

    if (password) {
      jdoc.Password = password;
    }

    return JSON.stringify(jdoc);
  }
};


/* functions after this build sections that may be inserted as part of a message body */


/**
* Add a VM Role node tree to the specifed node
*   returns xmlbuilder node object
*
* @param {object} vmRole    The Role object properties.
* @param {object} node      The XML parent node.
*/
ServiceManagementSerialize.prototype._buildPersistentVMRoleXml = function (vmRole, node) {
  var child;
  var cfgsets;
  var inst;
  var alen;
  var i;

  _addDefinedValueXml(node, 'RoleName', vmRole.RoleName);
  _addDefinedValueXml(node, 'RoleType', vmRole.RoleType);

  if (vmRole.ConfigurationSets) {
    cfgsets = node.ele('ConfigurationSets');
    for (i = 0; i < vmRole.ConfigurationSets.length; i++) {
      if (vmRole.ConfigurationSets[i].ConfigurationSetType === 'WindowsProvisioningConfiguration') {
        this._buildWindowsProvisioningConfigurationXml(vmRole.ConfigurationSets[i], cfgsets);
      }
      if (vmRole.ConfigurationSets[i].ConfigurationSetType === 'LinuxProvisioningConfiguration') {
        this._buildLinuxProvisioningConfigurationXml(vmRole.ConfigurationSets[i], cfgsets);
      }
      if (vmRole.ConfigurationSets[i].ConfigurationSetType === 'NetworkConfiguration') {
        this._buildNetworkConfigurationXml(vmRole.ConfigurationSets[i], cfgsets);
      }
    }
  }

  _addDefinedValueXml(node, 'AvailabilitySetName', vmRole.AvailabilitySetName);

  if (vmRole.DataVirtualHardDisks) {
    child = node.ele('DataVirtualHardDisks');
    alen = vmRole.DataVirtualHardDisks.length;

    for (i = 0; i < alen; i++) {
      inst = child.ele('DataVirtualHardDisk');
      this._buildDataDiskXml(vmRole.DataVirtualHardDisks[i], inst);
    }
  }

  if (vmRole.OSVirtualHardDisk) {
    child = node.ele('OSVirtualHardDisk');
    this._buildOSDiskXml(vmRole.OSVirtualHardDisk, child);
  }

  _addDefinedValueXml(node, 'RoleSize', vmRole.RoleSize);
};

/**
* Get a VM Role object from input.
* May return same object or a modified object.
*
* @param {object} vmRole    The Role object properties.
*/
ServiceManagementSerialize.prototype._buildPersistentVMRoleJson = function (vmRole) {
  return vmRole;
};

/**
* Add OSDisk properties to the specifed node.
* returns xmlbuilder node object.
*
* @param {object} osDisk    The OSDisk object properties.
* @param {object} node      The XML parent node.
*/
ServiceManagementSerialize.prototype._buildOSDiskXml = function (osDisk, node) {
  _addDefinedValueXml(node, 'HostCaching', osDisk.HostCaching);
  _addDefinedValueXml(node, 'DiskLabel', osDisk.DiskLabel);
  _addDefinedValueXml(node, 'DiskName', osDisk.DiskName);
  _addDefinedValueXml(node, 'MediaLink', osDisk.MediaLink);
  _addDefinedValueXml(node, 'SourceImageName', osDisk.SourceImageName);

  return node;
};

/**
* Get OSDisk object from input.
* May return same object or a modified object.
*
* @param {object} osDisk    The OSDisk object properties.
*/
ServiceManagementSerialize.prototype._buildOSDiskJson = function (osDisk) {
  return osDisk;
};

/**
* Add DataDisk properties to the specifed node
*   returns xmlbuilder node object
*
* @param {object} dataDisk    The DataDisk object properties.
* @param {object} node        The XML parent node.
*/
ServiceManagementSerialize.prototype._buildDataDiskXml = function (dataDisk, node) {
  _addDefinedValueXml(node, 'HostCaching', dataDisk.HostCaching);
  _addDefinedValueXml(node, 'DiskLabel', dataDisk.DiskLabel);
  _addDefinedValueXml(node, 'DiskName', dataDisk.DiskName);
  _addDefinedNumericXml(node, 'Lun', dataDisk.Lun);
  _addDefinedValueXml(node, 'LogicalDiskSizeInGB', dataDisk.LogicalDiskSizeInGB);
  _addDefinedValueXml(node, 'MediaLink', dataDisk.MediaLink);
  _addDefinedValueXml(node, 'SourceMediaLink', dataDisk.SourceMediaLink);
  return node;
};

/**
* Get DataDisk object from input.
* May return same object or a modified object.
*
* @param {object} dataDisk    The DataDisk object properties.
*/
ServiceManagementSerialize.prototype._buildDataDiskJson = function (dataDisk) {
  return dataDisk;
};

/**
* Add WindowsProvisioningConfiguration properties to the specifed node.
*   returns xmlbuilder node object
*
* @param {object} cfgset    The WindowsProvisioningConfiguration object properties.
* @param {object} node      The XML parent node.
*/
ServiceManagementSerialize.prototype._buildWindowsProvisioningConfigurationXml = function (cfgset, node) {
  var child = node.ele('ConfigurationSet');
  child.ele('ConfigurationSetType').txt('WindowsProvisioningConfiguration');
  _addDefinedValueXml(child, 'ComputerName', cfgset.ComputerName);
  _addDefinedValueXml(child, 'AdminPassword', cfgset.AdminPassword);
  _addDefinedValueXml(child, 'ResetPasswordOnFirstLogon', cfgset.ResetPasswordOnFirstLogon);
  _addDefinedValueXml(child, 'EnableAutomaticUpdate', cfgset.EnableAutomaticUpdate);
  _addDefinedValueXml(child, 'TimeZone', cfgset.TimeZone);

  if (cfgset.DomainJoin) {
    var domj = child.ele('DomainJoin');

    if (cfgset.DomainJoin.Credentials) {
      var cred = domj.ele('Credentials');
      _addDefinedValueXml(cred, 'Domain', cfgset.DomainJoin.Credentials.Domain);
      _addDefinedValueXml(cred, 'Username', cfgset.DomainJoin.Credentials.Username);
      _addDefinedValueXml(cred, 'Password', cfgset.DomainJoin.Credentials.Password);
    }

    _addDefinedValueXml(domj, 'JoinDomain', cfgset.DomainJoin.JoinDomain);
    _addDefinedValueXml(domj, 'MachineObjectOU', cfgset.DomainJoin.MachineObjectOU);
  }

  if (cfgset.StoredCertificateSettings) {
    var cset = child.ele('StoredCertificateSettings');
    _addDefinedValueXml(cset, 'StoreLocation', cfgset.StoredCertificateSettings.StoreLocation);
    _addDefinedValueXml(cset, 'StoreName', cfgset.StoredCertificateSettings.StoreName);
    _addDefinedValueXml(cset, 'Thumbprint', cfgset.StoredCertificateSettings.Thumbprint);
  }
};

/**
* Get WindowsProvisioningConfiguration object from input.
* May return same object or a modified object.
*
* @param {object} cfgset    The WindowsProvisioningConfiguration object properties.
*/
ServiceManagementSerialize.prototype._buildWindowsProvisioningConfigurationJson = function (cfgset) {
  return cfgset;
};

/**
* Add LinuxProvisioningConfiguration properties to the specifed node.
*   returns xmlbuilder node object
*
* @param {object} cfgset    The LinuxProvisioningConfiguration object properties.
* @param {object} node    The XML parent node.
*/
ServiceManagementSerialize.prototype._buildLinuxProvisioningConfigurationXml = function (cfgset, node) {
  var alen;
  var i;
  var child = node.ele('ConfigurationSet');
  child.ele('ConfigurationSetType').txt('LinuxProvisioningConfiguration');
  _addDefinedValueXml(child, 'HostName', cfgset.HostName);
  _addDefinedValueXml(child, 'UserName', cfgset.UserName);
  _addDefinedValueXml(child, 'UserPassword', cfgset.UserPassword);

  if (cfgset.DisableSshPasswordAuthentication === true) {
    _addDefinedValueXml(child, 'DisableSshPasswordAuthentication', 'true');
  } else if (cfgset.DisableSshPasswordAuthentication === false) {
    _addDefinedValueXml(child, 'DisableSshPasswordAuthentication', 'false');
  }

  if (cfgset.SSH) {
    var ssh = child.ele('SSH');
    if (cfgset.SSH.PublicKeys) {
      var pubks = ssh.ele('PublicKeys');
      alen = cfgset.SSH.PublicKeys.length;

      for (i = 0; i < alen; i++) {
        var pubk = pubks.ele('PublicKey');
        _addDefinedValueXml(pubk, 'Fingerprint', cfgset.SSH.PublicKeys[i].Fingerprint);
        _addDefinedValueXml(pubk, 'Path', cfgset.SSH.PublicKeys[i].Path);
      }
    }

    if (cfgset.SSH.KeyPairs) {
      var keypairs = ssh.ele('KeyPairs');
      alen = cfgset.SSH.KeyPairs.length;

      for (i = 0; i < alen; i++) {
        var keyp = keypairs.ele('KeyPair');
        _addDefinedValueXml(keyp, 'Fingerprint', cfgset.SSH.KeyPairs[i].Fingerprint);
        _addDefinedValueXml(keyp, 'Path', cfgset.SSH.KeyPairs[i].Path);
      }
    }
  }
};

/**
* Get LinuxProvisioningConfiguration object from input
*   May return same object or a modified object
*
* @param {object} cfgset    The LinuxProvisioningConfiguration object properties.
*/
ServiceManagementSerialize.prototype._buildLinuxProvisioningConfigurationJson = function (cfgset) {
  return cfgset;
};

/**
* Add NetworkConfiguration properties to the specifed node
*   returns xmlbuilder node object
*
* @param {object} cfgset    The NetworkConfiguration object properties.
* @param {object} node      The XML parent node.
*/
ServiceManagementSerialize.prototype._buildNetworkConfigurationXml = function (cfgset, node) {
  var child = node.ele('ConfigurationSet');
  child.ele('ConfigurationSetType').txt('NetworkConfiguration');
  if (cfgset.InputEndpoints) {
    var ends = child.ele('InputEndpoints');
    this._buildInputEndpointsXml(cfgset, ends);
  }

  if (cfgset.SubnetNames) {
    var subs = node.ele('SubnetNames');
    var alen = cfgset.SubnetNames.length;

    for (var i = 0; i < alen; i++) {
      _addDefinedValueXml(subs, 'string', cfgset.SubnetNames[i].string);
    }
  }
};

/**
* Get NetworkConfiguration object from input
*   May return same object or a modified object
*
* @param {object} cfgset    The NetworkConfiguration object properties.
*/
ServiceManagementSerialize.prototype._buildNetworkConfigurationJson = function (cfgset) {
  return cfgset;
};

/**
* Add InputEndpoints properties to the specifed node
*   returns xmlbuilder node object
*
* @param {object} cfgset    An array of InputEndpoints object properties.
* @param {object} node      The XML parent node.
*/
ServiceManagementSerialize.prototype._buildInputEndpointsXml = function (cfgset, node) {
  var alen = cfgset.InputEndpoints.length;

  for (var i = 0; i < alen; i++) {
    var endp = cfgset.InputEndpoints[i];
    var child = node.ele('InputEndpoint');
    _addDefinedValueXml(child, 'EnableDirectServerReturn', endp.EnableDirectServerReturn);
    _addDefinedValueXml(child, 'LoadBalancedEndpointSetName', endp.LoadBalancedEndpointSetName);
    _addDefinedValueXml(child, 'LocalPort', endp.LocalPort);
    _addDefinedValueXml(child, 'Name', endp.Name);
    _addDefinedValueXml(child, 'Port', endp.Port);

    if (endp.LoadBalancerProbe) {
      var probe = child.ele('LoadBalancerProbe');
      _addDefinedValueXml(probe, 'Path', endp.LoadBalancerProbe.Path);
      _addDefinedValueXml(probe, 'Port', endp.LoadBalancerProbe.Port);
      _addDefinedValueXml(probe, 'Protocol', endp.LoadBalancerProbe.Protocol);
    }
    _addDefinedValueXml(child, 'Protocol', endp.Protocol);
  }
};

/**
* Add InputEndpoints properties to the specifed node
* Get InputEndpoints object from input
*   May return same object or a modified object
*
* @param {object} cfgset    An array of InputEndpoints object properties.
*/
ServiceManagementSerialize.prototype._buildInputEndpointsJson = function (cfgset) {
  return cfgset;
};

module.exports = ServiceManagementSerialize;<|MERGE_RESOLUTION|>--- conflicted
+++ resolved
@@ -27,7 +27,11 @@
 }
 
 /**
-<<<<<<< HEAD
+* Error message if serialize type is not supported.
+*/
+ServiceManagementSerialize.invalidContentType = 'The response content type is invalid';
+
+/**
 * Create root node with specified name and common namespaces
 *   returns xmlbuilder node object
 *
@@ -68,10 +72,6 @@
 }
 
 /**
-* Error message if serialize type is not supported.
-*/
-ServiceManagementSerialize.invalidContentType = 'The response content type is invalid';
-=======
 * Create the message body for CreateAffinityGroup
 *   Use the specified serialization - for now only XML
 *
@@ -117,7 +117,6 @@
     return JSON.stringify(jdoc);
   }
 };
->>>>>>> 9f0f475e
 
 /**
 * Create the message body for CreateHostedService
