/*
 * Copyright (c) Microsoft Corporation. All rights reserved.
 * Licensed under the MIT License. See License.txt in the project root for
 * license information.
 *
 * Code generated by Microsoft (R) AutoRest Code Generator.
 * Changes may cause incorrect behavior and will be lost if the code is
 * regenerated.
 */

'use strict';

/**
<<<<<<< HEAD
 * Additional parameters for the DocumentsProxy_count operation.
=======
 * Additional parameters for count operation.
>>>>>>> 3431d0d1
 *
 */
class SearchRequestOptions {
  /**
   * Create a SearchRequestOptions.
   * @member {uuid} [clientRequestId] The tracking ID sent with the request to
   * help with debugging.
   */
  constructor() {
  }

  /**
   * Defines the metadata of SearchRequestOptions
   *
   * @returns {object} metadata of SearchRequestOptions
   *
   */
  mapper() {
    return {
      required: false,
      type: {
        name: 'Composite',
        className: 'SearchRequestOptions',
        modelProperties: {
          clientRequestId: {
            required: false,
            type: {
              name: 'String'
            }
          }
        }
      }
    };
  }
}

module.exports = SearchRequestOptions;<|MERGE_RESOLUTION|>--- conflicted
+++ resolved
@@ -11,11 +11,7 @@
 'use strict';
 
 /**
-<<<<<<< HEAD
- * Additional parameters for the DocumentsProxy_count operation.
-=======
  * Additional parameters for count operation.
->>>>>>> 3431d0d1
  *
  */
 class SearchRequestOptions {
