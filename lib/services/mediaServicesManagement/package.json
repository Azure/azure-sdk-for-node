--- conflicted
+++ resolved
@@ -2,11 +2,7 @@
   "name": "azure-arm-mediaservices",
   "author": "Microsoft Corporation",
   "description": "AzureMediaServices Library with typescript type definitions for node",
-<<<<<<< HEAD
-  "version": "1.1.1-preview",
-=======
   "version": "3.0.0-preview",
->>>>>>> 2e8e0b0b
   "dependencies": {
     "ms-rest": "^2.3.3",
     "ms-rest-azure": "^2.5.5"
@@ -18,12 +14,12 @@
   "license": "MIT",
   "main": "./lib/azureMediaServices.js",
   "types": "./lib/azureMediaServices.d.ts",
-  "homepage": "http://github.com/azure/azure-sdk-for-node",
+  "homepage": "https://github.com/azure/azure-sdk-for-node/tree/master/lib/services/mediaServicesManagement",
   "repository": {
     "type": "git",
     "url": "https://github.com/azure/azure-sdk-for-node.git"
   },
   "bugs": {
-    "url": "http://github.com/Azure/azure-sdk-for-node/issues"
+    "url": "https://github.com/azure/azure-sdk-for-node/issues"
   }
 }