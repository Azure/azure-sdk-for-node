/*
 * Copyright (c) Microsoft Corporation. All rights reserved.
 * Licensed under the MIT License. See License.txt in the project root for
 * license information.
 *
 * Code generated by Microsoft (R) AutoRest Code Generator.
 * Changes may cause incorrect behavior and will be lost if the code is
 * regenerated.
 */

import { BaseResource } from 'ms-rest-azure';
import { CloudError } from 'ms-rest-azure';
import * as moment from 'moment';

export { BaseResource } from 'ms-rest-azure';
export { CloudError } from 'ms-rest-azure';


/**
 * @class
 * Initializes a new instance of the DeleteOperationResult class.
 * @constructor
 * The result of the request or operation.
 *
 * @member {boolean} [operationResult] The result of the operation or request.
 */
export interface DeleteOperationResult {
  readonly operationResult?: boolean;
}

/**
 * @class
 * Initializes a new instance of the Resource class.
 * @constructor
<<<<<<< HEAD
 * Class representing a Traffic Manager endpoint.
 *
 * @member {string} [id] Gets or sets the ID of the Traffic Manager endpoint.
 * @member {string} [name] Gets or sets the name of the Traffic Manager
 * endpoint.
 * @member {string} [type] Gets or sets the endpoint type of the Traffic
 * Manager endpoint.
 * @member {string} [targetResourceId] Gets or sets the Azure Resource URI of
 * the of the endpoint.  Not applicable to endpoints of type
 * 'ExternalEndpoints'.
 * @member {string} [target] Gets or sets the fully-qualified DNS name of the
 * endpoint.  Traffic Manager returns this value in DNS responses to direct
 * traffic to this endpoint.
 * @member {string} [endpointStatus] Gets or sets the status of the endpoint..
 * If the endpoint is Enabled, it is probed for endpoint health and is included
 * in the traffic routing method.  Possible values are 'Enabled' and
 * 'Disabled'.
 * @member {number} [weight] Gets or sets the weight of this endpoint when
 * using the 'Weighted' traffic routing method. Possible values are from 1 to
 * 1000.
 * @member {number} [priority] Gets or sets the priority of this endpoint when
 * using the ‘Priority’ traffic routing method. Possible values are from 1 to
 * 1000, lower values represent higher priority. This is an optional parameter.
 * If specified, it must be specified on all endpoints, and no two endpoints
 * can share the same priority value.
 * @member {string} [endpointLocation] Specifies the location of the external
 * or nested endpoints when using the ‘Performance’ traffic routing method.
 * @member {string} [endpointMonitorStatus] Gets or sets the monitoring status
 * of the endpoint.
 * @member {number} [minChildEndpoints] Gets or sets the minimum number of
 * endpoints that must be available in the child profile in order for the
 * parent profile to be considered available. Only applicable to endpoint of
 * type 'NestedEndpoints'.
 * @member {array} [geoMapping] Gets or sets the list of countries/regions
 * mapped to this endpoint when using the ‘Geographic’ traffic routing method.
 * Please consult Traffic Manager Geographic documentation for a full list of
 * accepted values.
=======
 * The core properties of ARM resources
 *
 * @member {string} [id] Fully qualified resource Id for the resource. Ex -
 * /subscriptions/{subscriptionId}/resourceGroups/{resourceGroupName}/providers/Microsoft.Network/trafficManagerProfiles/{resourceName}
 * @member {string} [name] The name of the resource
 * @member {string} [type] The type of the resource. Ex-
 * Microsoft.Network/trafficmanagerProfiles.
 */
export interface Resource extends BaseResource {
  readonly id?: string;
  readonly name?: string;
  readonly type?: string;
}

/**
 * @class
 * Initializes a new instance of the ProxyResource class.
 * @constructor
 * The resource model definition for a ARM proxy resource. It will have
 * everything other than required location and tags
 *
 */
export interface ProxyResource extends Resource {
}

/**
 * @class
 * Initializes a new instance of the Endpoint class.
 * @constructor
 * Class representing a Traffic Manager endpoint.
 *
 * @member {string} [targetResourceId] The Azure Resource URI of the of the
 * endpoint. Not applicable to endpoints of type 'ExternalEndpoints'.
 * @member {string} [target] The fully-qualified DNS name of the endpoint.
 * Traffic Manager returns this value in DNS responses to direct traffic to
 * this endpoint.
 * @member {string} [endpointStatus] The status of the endpoint. If the
 * endpoint is Enabled, it is probed for endpoint health and is included in the
 * traffic routing method. Possible values include: 'Enabled', 'Disabled'
 * @member {number} [weight] The weight of this endpoint when using the
 * 'Weighted' traffic routing method. Possible values are from 1 to 1000.
 * @member {number} [priority] The priority of this endpoint when using the
 * ‘Priority’ traffic routing method. Possible values are from 1 to 1000, lower
 * values represent higher priority. This is an optional parameter.  If
 * specified, it must be specified on all endpoints, and no two endpoints can
 * share the same priority value.
 * @member {string} [endpointLocation] Specifies the location of the external
 * or nested endpoints when using the ‘Performance’ traffic routing method.
 * @member {string} [endpointMonitorStatus] The monitoring status of the
 * endpoint. Possible values include: 'CheckingEndpoint', 'Online', 'Degraded',
 * 'Disabled', 'Inactive', 'Stopped'
 * @member {number} [minChildEndpoints] The minimum number of endpoints that
 * must be available in the child profile in order for the parent profile to be
 * considered available. Only applicable to endpoint of type 'NestedEndpoints'.
 * @member {array} [geoMapping] The list of countries/regions mapped to this
 * endpoint when using the ‘Geographic’ traffic routing method. Please consult
 * Traffic Manager Geographic documentation for a full list of accepted values.
>>>>>>> 3431d0d1
 */
export interface Endpoint extends ProxyResource {
  targetResourceId?: string;
  target?: string;
  endpointStatus?: string;
  weight?: number;
  priority?: number;
  endpointLocation?: string;
  endpointMonitorStatus?: string;
  minChildEndpoints?: number;
  geoMapping?: string[];
}

/**
 * @class
 * Initializes a new instance of the CheckTrafficManagerRelativeDnsNameAvailabilityParameters class.
 * @constructor
 * Parameters supplied to check Traffic Manager name operation.
 *
<<<<<<< HEAD
 * @member {string} [name] Gets or sets the name of the resource.
 * @member {string} [type] Gets or sets the type of the resource.
=======
 * @member {string} [name] The name of the resource.
 * @member {string} [type] The type of the resource.
>>>>>>> 3431d0d1
 */
export interface CheckTrafficManagerRelativeDnsNameAvailabilityParameters {
  name?: string;
  type?: string;
}

/**
 * @class
 * Initializes a new instance of the DnsConfig class.
 * @constructor
 * Class containing DNS settings in a Traffic Manager profile.
 *
<<<<<<< HEAD
 * @member {string} [relativeName] Gets or sets the relative DNS name provided
 * by this Traffic Manager profile.  This value is combined with the DNS domain
 * name used by Azure Traffic Manager to form the fully-qualified domain name
 * (FQDN) of the profile.
 * @member {string} [fqdn] Gets or sets the fully-qualified domain name (FQDN)
 * of the Traffic Manager profile.  This is formed from the concatenation of
 * the RelativeName with the DNS domain used by Azure Traffic Manager.
 * @member {number} [ttl] Gets or sets the DNS Ttime-To-Live (TTL), in seconds.
 * This informs the local DNS resolvers and DNS clients how long to cache DNS
 * responses provided by this Traffic Manager profile.
=======
 * @member {string} [relativeName] The relative DNS name provided by this
 * Traffic Manager profile. This value is combined with the DNS domain name
 * used by Azure Traffic Manager to form the fully-qualified domain name (FQDN)
 * of the profile.
 * @member {string} [fqdn] The fully-qualified domain name (FQDN) of the
 * Traffic Manager profile. This is formed from the concatenation of the
 * RelativeName with the DNS domain used by Azure Traffic Manager.
 * @member {number} [ttl] The DNS Time-To-Live (TTL), in seconds. This informs
 * the local DNS resolvers and DNS clients how long to cache DNS responses
 * provided by this Traffic Manager profile.
>>>>>>> 3431d0d1
 */
export interface DnsConfig {
  relativeName?: string;
  readonly fqdn?: string;
  ttl?: number;
}

/**
 * @class
 * Initializes a new instance of the MonitorConfig class.
 * @constructor
 * Class containing endpoint monitoring settings in a Traffic Manager profile.
 *
<<<<<<< HEAD
 * @member {string} [profileMonitorStatus] Gets or sets the profile-level
 * monitoring status of the Traffic Manager profile.
 * @member {string} [protocol] Gets or sets the protocol (HTTP or HTTPS) used
 * to probe for endpoint health.
 * @member {number} [port] Gets or sets the TCP port used to probe for endpoint
 * health.
 * @member {string} [path] Gets or sets the path relative to the endpoint
 * domain name used to probe for endpoint health.
=======
 * @member {string} [profileMonitorStatus] The profile-level monitoring status
 * of the Traffic Manager profile. Possible values include:
 * 'CheckingEndpoints', 'Online', 'Degraded', 'Disabled', 'Inactive'
 * @member {string} [protocol] The protocol (HTTP, HTTPS or TCP) used to probe
 * for endpoint health. Possible values include: 'HTTP', 'HTTPS', 'TCP'
 * @member {number} [port] The TCP port used to probe for endpoint health.
 * @member {string} [path] The path relative to the endpoint domain name used
 * to probe for endpoint health.
 * @member {number} [intervalInSeconds] The monitor interval for endpoints in
 * this profile. This is the interval at which Traffic Manager will check the
 * health of each endpoint in this profile.
 * @member {number} [timeoutInSeconds] The monitor timeout for endpoints in
 * this profile. This is the time that Traffic Manager allows endpoints in this
 * profile to response to the health check.
 * @member {number} [toleratedNumberOfFailures] The number of consecutive
 * failed health check that Traffic Manager tolerates before declaring an
 * endpoint in this profile Degraded after the next failed health check.
>>>>>>> 3431d0d1
 */
export interface MonitorConfig {
  profileMonitorStatus?: string;
  protocol?: string;
  port?: number;
  path?: string;
}

/**
 * @class
 * Initializes a new instance of the TrackedResource class.
 * @constructor
<<<<<<< HEAD
 * The Resource model definition.
 *
 * @member {string} [id] Resource Id
 * @member {string} [name] Resource name
 * @member {string} [type] Resource type
 * @member {string} [location] Resource location
 * @member {object} [tags] Resource tags
=======
 * The resource model definition for a ARM tracked top level resource
 *
 * @member {object} [tags] Resource tags.
 * @member {string} [location] The Azure Region where the resource lives
>>>>>>> 3431d0d1
 */
export interface TrackedResource extends Resource {
  tags?: { [propertyName: string]: string };
  location?: string;
}

/**
 * @class
 * Initializes a new instance of the Profile class.
 * @constructor
 * Class representing a Traffic Manager profile.
 *
<<<<<<< HEAD
 * @member {string} [profileStatus] Gets or sets the status of the Traffic
 * Manager profile.  Possible values are 'Enabled' and 'Disabled'.
 * @member {string} [trafficRoutingMethod] Gets or sets the traffic routing
 * method of the Traffic Manager profile.  Possible values are 'Performance',
 * 'Weighted', 'Priority' or 'Geographic'.
 * @member {object} [dnsConfig] Gets or sets the DNS settings of the Traffic
 * Manager profile.
 * @member {string} [dnsConfig.relativeName] Gets or sets the relative DNS name
 * provided by this Traffic Manager profile.  This value is combined with the
 * DNS domain name used by Azure Traffic Manager to form the fully-qualified
 * domain name (FQDN) of the profile.
 * @member {string} [dnsConfig.fqdn] Gets or sets the fully-qualified domain
 * name (FQDN) of the Traffic Manager profile.  This is formed from the
 * concatenation of the RelativeName with the DNS domain used by Azure Traffic
 * Manager.
 * @member {number} [dnsConfig.ttl] Gets or sets the DNS Ttime-To-Live (TTL),
 * in seconds.  This informs the local DNS resolvers and DNS clients how long
 * to cache DNS responses provided by this Traffic Manager profile.
 * @member {object} [monitorConfig] Gets or sets the endpoint monitoring
 * settings of the Traffic Manager profile.
 * @member {string} [monitorConfig.profileMonitorStatus] Gets or sets the
 * profile-level monitoring status of the Traffic Manager profile.
 * @member {string} [monitorConfig.protocol] Gets or sets the protocol (HTTP or
 * HTTPS) used to probe for endpoint health.
 * @member {number} [monitorConfig.port] Gets or sets the TCP port used to
 * probe for endpoint health.
 * @member {string} [monitorConfig.path] Gets or sets the path relative to the
 * endpoint domain name used to probe for endpoint health.
 * @member {array} [endpoints] Gets or sets the list of endpoints in the
 * Traffic Manager profile.
=======
 * @member {string} [profileStatus] The status of the Traffic Manager profile.
 * Possible values include: 'Enabled', 'Disabled'
 * @member {string} [trafficRoutingMethod] The traffic routing method of the
 * Traffic Manager profile. Possible values include: 'Performance', 'Priority',
 * 'Weighted', 'Geographic'
 * @member {object} [dnsConfig] The DNS settings of the Traffic Manager
 * profile.
 * @member {string} [dnsConfig.relativeName] The relative DNS name provided by
 * this Traffic Manager profile. This value is combined with the DNS domain
 * name used by Azure Traffic Manager to form the fully-qualified domain name
 * (FQDN) of the profile.
 * @member {string} [dnsConfig.fqdn] The fully-qualified domain name (FQDN) of
 * the Traffic Manager profile. This is formed from the concatenation of the
 * RelativeName with the DNS domain used by Azure Traffic Manager.
 * @member {number} [dnsConfig.ttl] The DNS Time-To-Live (TTL), in seconds.
 * This informs the local DNS resolvers and DNS clients how long to cache DNS
 * responses provided by this Traffic Manager profile.
 * @member {object} [monitorConfig] The endpoint monitoring settings of the
 * Traffic Manager profile.
 * @member {string} [monitorConfig.profileMonitorStatus] The profile-level
 * monitoring status of the Traffic Manager profile. Possible values include:
 * 'CheckingEndpoints', 'Online', 'Degraded', 'Disabled', 'Inactive'
 * @member {string} [monitorConfig.protocol] The protocol (HTTP, HTTPS or TCP)
 * used to probe for endpoint health. Possible values include: 'HTTP', 'HTTPS',
 * 'TCP'
 * @member {number} [monitorConfig.port] The TCP port used to probe for
 * endpoint health.
 * @member {string} [monitorConfig.path] The path relative to the endpoint
 * domain name used to probe for endpoint health.
 * @member {number} [monitorConfig.intervalInSeconds] The monitor interval for
 * endpoints in this profile. This is the interval at which Traffic Manager
 * will check the health of each endpoint in this profile.
 * @member {number} [monitorConfig.timeoutInSeconds] The monitor timeout for
 * endpoints in this profile. This is the time that Traffic Manager allows
 * endpoints in this profile to response to the health check.
 * @member {number} [monitorConfig.toleratedNumberOfFailures] The number of
 * consecutive failed health check that Traffic Manager tolerates before
 * declaring an endpoint in this profile Degraded after the next failed health
 * check.
 * @member {array} [endpoints] The list of endpoints in the Traffic Manager
 * profile.
>>>>>>> 3431d0d1
 */
export interface Profile extends TrackedResource {
  profileStatus?: string;
  trafficRoutingMethod?: string;
  dnsConfig?: DnsConfig;
  monitorConfig?: MonitorConfig;
  endpoints?: Endpoint[];
}

/**
 * @class
<<<<<<< HEAD
 * Initializes a new instance of the ProfileListResult class.
 * @constructor
 * The list Traffic Manager profiles operation response.
 *
 * @member {array} [value] Gets the list of Traffic manager profiles.
 */
export interface ProfileListResult {
  value?: Profile[];
}

/**
 * @class
=======
>>>>>>> 3431d0d1
 * Initializes a new instance of the TrafficManagerNameAvailability class.
 * @constructor
 * Class representing a Traffic Manager Name Availability response.
 *
 * @member {string} [name] The relative name.
 * @member {string} [type] Traffic Manager profile resource type.
 * @member {boolean} [nameAvailable] Describes whether the relative name is
 * available or not.
 * @member {string} [reason] The reason why the name is not available, when
 * applicable.
 * @member {string} [message] Descriptive message that explains why the name is
 * not available, when applicable.
 */
export interface TrafficManagerNameAvailability {
  name?: string;
  type?: string;
  nameAvailable?: boolean;
  reason?: string;
  message?: string;
}

/**
 * @class
 * Initializes a new instance of the Region class.
 * @constructor
 * Class representing a region in the Geographic hierarchy used with the
 * Geographic traffic routing method.
 *
 * @member {string} [code] The code of the region
 * @member {string} [name] The name of the region
 * @member {array} [regions] The list of Regions grouped under this Region in
 * the Geographic Hierarchy.
 */
export interface Region {
  code?: string;
  name?: string;
  regions?: Region[];
}

/**
 * @class
 * Initializes a new instance of the TrafficManagerGeographicHierarchy class.
 * @constructor
 * Class representing the Geographic hierarchy used with the Geographic traffic
 * routing method.
 *
 * @member {object} [geographicHierarchy] The region at the root of the
 * hierarchy from all the regions in the hierarchy can be retrieved.
 * @member {string} [geographicHierarchy.code] The code of the region
 * @member {string} [geographicHierarchy.name] The name of the region
 * @member {array} [geographicHierarchy.regions] The list of Regions grouped
 * under this Region in the Geographic Hierarchy.
 */
export interface TrafficManagerGeographicHierarchy extends ProxyResource {
  geographicHierarchy?: Region;
}

/**
 * @class
 * Initializes a new instance of the HeatMapEndpoint class.
 * @constructor
<<<<<<< HEAD
 * The list Traffic Manager profiles operation response.
 *
 * @member {array} [value] Gets the list of Traffic manager profiles.
=======
 * Class which is a sparse representation of a Traffic Manager endpoint.
 *
 * @member {string} [resourceId] The ARM Resource ID of this Traffic Manager
 * endpoint.
 * @member {number} [endpointId] A number uniquely identifying this endpoint in
 * query experiences.
 */
export interface HeatMapEndpoint {
  resourceId?: string;
  endpointId?: number;
}

/**
 * @class
 * Initializes a new instance of the QueryExperience class.
 * @constructor
 * Class representing a Traffic Manager HeatMap query experience properties.
 *
 * @member {number} [endpointId] The id of the endpoint from the 'endpoints'
 * array which these queries were routed to.
 * @member {number} [queryCount] The number of queries originating from this
 * location.
 * @member {number} [latency] The latency experienced by queries originating
 * from this location.
 */
export interface QueryExperience {
  endpointId?: number;
  queryCount?: number;
  latency?: number;
}

/**
 * @class
 * Initializes a new instance of the TrafficFlow class.
 * @constructor
 * Class representing a Traffic Manager HeatMap traffic flow properties.
 *
 * @member {string} [sourceIp] The IP address that this query experience
 * originated from.
 * @member {number} [latitude] The approximate latitude that these queries
 * originated from.
 * @member {number} [longitude] The approximate longitude that these queries
 * originated from.
 * @member {array} [queryExperiences] The query experiences produced in this
 * HeatMap calculation.
 */
export interface TrafficFlow {
  sourceIp?: string;
  latitude?: number;
  longitude?: number;
  queryExperiences?: QueryExperience[];
}

/**
 * @class
 * Initializes a new instance of the HeatMapModel class.
 * @constructor
 * Class representing a Traffic Manager HeatMap.
 *
 * @member {date} [startTime] The beginning of the time window for this
 * HeatMap, inclusive.
 * @member {date} [endTime] The ending of the time window for this HeatMap,
 * exclusive.
 * @member {array} [endpoints] The endpoints used in this HeatMap calculation.
 * @member {array} [trafficFlows] The traffic flows produced in this HeatMap
 * calculation.
>>>>>>> 3431d0d1
 */
export interface HeatMapModel extends ProxyResource {
  startTime?: Date;
  endTime?: Date;
  endpoints?: HeatMapEndpoint[];
  trafficFlows?: TrafficFlow[];
}


/**
 * @class
 * Initializes a new instance of the ProfileListResult class.
 * @constructor
 * The list Traffic Manager profiles operation response.
 *
 */
export interface ProfileListResult extends Array<Profile> {
}<|MERGE_RESOLUTION|>--- conflicted
+++ resolved
@@ -32,45 +32,6 @@
  * @class
  * Initializes a new instance of the Resource class.
  * @constructor
-<<<<<<< HEAD
- * Class representing a Traffic Manager endpoint.
- *
- * @member {string} [id] Gets or sets the ID of the Traffic Manager endpoint.
- * @member {string} [name] Gets or sets the name of the Traffic Manager
- * endpoint.
- * @member {string} [type] Gets or sets the endpoint type of the Traffic
- * Manager endpoint.
- * @member {string} [targetResourceId] Gets or sets the Azure Resource URI of
- * the of the endpoint.  Not applicable to endpoints of type
- * 'ExternalEndpoints'.
- * @member {string} [target] Gets or sets the fully-qualified DNS name of the
- * endpoint.  Traffic Manager returns this value in DNS responses to direct
- * traffic to this endpoint.
- * @member {string} [endpointStatus] Gets or sets the status of the endpoint..
- * If the endpoint is Enabled, it is probed for endpoint health and is included
- * in the traffic routing method.  Possible values are 'Enabled' and
- * 'Disabled'.
- * @member {number} [weight] Gets or sets the weight of this endpoint when
- * using the 'Weighted' traffic routing method. Possible values are from 1 to
- * 1000.
- * @member {number} [priority] Gets or sets the priority of this endpoint when
- * using the ‘Priority’ traffic routing method. Possible values are from 1 to
- * 1000, lower values represent higher priority. This is an optional parameter.
- * If specified, it must be specified on all endpoints, and no two endpoints
- * can share the same priority value.
- * @member {string} [endpointLocation] Specifies the location of the external
- * or nested endpoints when using the ‘Performance’ traffic routing method.
- * @member {string} [endpointMonitorStatus] Gets or sets the monitoring status
- * of the endpoint.
- * @member {number} [minChildEndpoints] Gets or sets the minimum number of
- * endpoints that must be available in the child profile in order for the
- * parent profile to be considered available. Only applicable to endpoint of
- * type 'NestedEndpoints'.
- * @member {array} [geoMapping] Gets or sets the list of countries/regions
- * mapped to this endpoint when using the ‘Geographic’ traffic routing method.
- * Please consult Traffic Manager Geographic documentation for a full list of
- * accepted values.
-=======
  * The core properties of ARM resources
  *
  * @member {string} [id] Fully qualified resource Id for the resource. Ex -
@@ -128,7 +89,6 @@
  * @member {array} [geoMapping] The list of countries/regions mapped to this
  * endpoint when using the ‘Geographic’ traffic routing method. Please consult
  * Traffic Manager Geographic documentation for a full list of accepted values.
->>>>>>> 3431d0d1
  */
 export interface Endpoint extends ProxyResource {
   targetResourceId?: string;
@@ -148,13 +108,8 @@
  * @constructor
  * Parameters supplied to check Traffic Manager name operation.
  *
-<<<<<<< HEAD
- * @member {string} [name] Gets or sets the name of the resource.
- * @member {string} [type] Gets or sets the type of the resource.
-=======
  * @member {string} [name] The name of the resource.
  * @member {string} [type] The type of the resource.
->>>>>>> 3431d0d1
  */
 export interface CheckTrafficManagerRelativeDnsNameAvailabilityParameters {
   name?: string;
@@ -167,18 +122,6 @@
  * @constructor
  * Class containing DNS settings in a Traffic Manager profile.
  *
-<<<<<<< HEAD
- * @member {string} [relativeName] Gets or sets the relative DNS name provided
- * by this Traffic Manager profile.  This value is combined with the DNS domain
- * name used by Azure Traffic Manager to form the fully-qualified domain name
- * (FQDN) of the profile.
- * @member {string} [fqdn] Gets or sets the fully-qualified domain name (FQDN)
- * of the Traffic Manager profile.  This is formed from the concatenation of
- * the RelativeName with the DNS domain used by Azure Traffic Manager.
- * @member {number} [ttl] Gets or sets the DNS Ttime-To-Live (TTL), in seconds.
- * This informs the local DNS resolvers and DNS clients how long to cache DNS
- * responses provided by this Traffic Manager profile.
-=======
  * @member {string} [relativeName] The relative DNS name provided by this
  * Traffic Manager profile. This value is combined with the DNS domain name
  * used by Azure Traffic Manager to form the fully-qualified domain name (FQDN)
@@ -189,7 +132,6 @@
  * @member {number} [ttl] The DNS Time-To-Live (TTL), in seconds. This informs
  * the local DNS resolvers and DNS clients how long to cache DNS responses
  * provided by this Traffic Manager profile.
->>>>>>> 3431d0d1
  */
 export interface DnsConfig {
   relativeName?: string;
@@ -203,16 +145,6 @@
  * @constructor
  * Class containing endpoint monitoring settings in a Traffic Manager profile.
  *
-<<<<<<< HEAD
- * @member {string} [profileMonitorStatus] Gets or sets the profile-level
- * monitoring status of the Traffic Manager profile.
- * @member {string} [protocol] Gets or sets the protocol (HTTP or HTTPS) used
- * to probe for endpoint health.
- * @member {number} [port] Gets or sets the TCP port used to probe for endpoint
- * health.
- * @member {string} [path] Gets or sets the path relative to the endpoint
- * domain name used to probe for endpoint health.
-=======
  * @member {string} [profileMonitorStatus] The profile-level monitoring status
  * of the Traffic Manager profile. Possible values include:
  * 'CheckingEndpoints', 'Online', 'Degraded', 'Disabled', 'Inactive'
@@ -230,33 +162,25 @@
  * @member {number} [toleratedNumberOfFailures] The number of consecutive
  * failed health check that Traffic Manager tolerates before declaring an
  * endpoint in this profile Degraded after the next failed health check.
->>>>>>> 3431d0d1
  */
 export interface MonitorConfig {
   profileMonitorStatus?: string;
   protocol?: string;
   port?: number;
   path?: string;
+  intervalInSeconds?: number;
+  timeoutInSeconds?: number;
+  toleratedNumberOfFailures?: number;
 }
 
 /**
  * @class
  * Initializes a new instance of the TrackedResource class.
  * @constructor
-<<<<<<< HEAD
- * The Resource model definition.
- *
- * @member {string} [id] Resource Id
- * @member {string} [name] Resource name
- * @member {string} [type] Resource type
- * @member {string} [location] Resource location
- * @member {object} [tags] Resource tags
-=======
  * The resource model definition for a ARM tracked top level resource
  *
  * @member {object} [tags] Resource tags.
  * @member {string} [location] The Azure Region where the resource lives
->>>>>>> 3431d0d1
  */
 export interface TrackedResource extends Resource {
   tags?: { [propertyName: string]: string };
@@ -269,38 +193,6 @@
  * @constructor
  * Class representing a Traffic Manager profile.
  *
-<<<<<<< HEAD
- * @member {string} [profileStatus] Gets or sets the status of the Traffic
- * Manager profile.  Possible values are 'Enabled' and 'Disabled'.
- * @member {string} [trafficRoutingMethod] Gets or sets the traffic routing
- * method of the Traffic Manager profile.  Possible values are 'Performance',
- * 'Weighted', 'Priority' or 'Geographic'.
- * @member {object} [dnsConfig] Gets or sets the DNS settings of the Traffic
- * Manager profile.
- * @member {string} [dnsConfig.relativeName] Gets or sets the relative DNS name
- * provided by this Traffic Manager profile.  This value is combined with the
- * DNS domain name used by Azure Traffic Manager to form the fully-qualified
- * domain name (FQDN) of the profile.
- * @member {string} [dnsConfig.fqdn] Gets or sets the fully-qualified domain
- * name (FQDN) of the Traffic Manager profile.  This is formed from the
- * concatenation of the RelativeName with the DNS domain used by Azure Traffic
- * Manager.
- * @member {number} [dnsConfig.ttl] Gets or sets the DNS Ttime-To-Live (TTL),
- * in seconds.  This informs the local DNS resolvers and DNS clients how long
- * to cache DNS responses provided by this Traffic Manager profile.
- * @member {object} [monitorConfig] Gets or sets the endpoint monitoring
- * settings of the Traffic Manager profile.
- * @member {string} [monitorConfig.profileMonitorStatus] Gets or sets the
- * profile-level monitoring status of the Traffic Manager profile.
- * @member {string} [monitorConfig.protocol] Gets or sets the protocol (HTTP or
- * HTTPS) used to probe for endpoint health.
- * @member {number} [monitorConfig.port] Gets or sets the TCP port used to
- * probe for endpoint health.
- * @member {string} [monitorConfig.path] Gets or sets the path relative to the
- * endpoint domain name used to probe for endpoint health.
- * @member {array} [endpoints] Gets or sets the list of endpoints in the
- * Traffic Manager profile.
-=======
  * @member {string} [profileStatus] The status of the Traffic Manager profile.
  * Possible values include: 'Enabled', 'Disabled'
  * @member {string} [trafficRoutingMethod] The traffic routing method of the
@@ -342,7 +234,6 @@
  * check.
  * @member {array} [endpoints] The list of endpoints in the Traffic Manager
  * profile.
->>>>>>> 3431d0d1
  */
 export interface Profile extends TrackedResource {
   profileStatus?: string;
@@ -354,21 +245,6 @@
 
 /**
  * @class
-<<<<<<< HEAD
- * Initializes a new instance of the ProfileListResult class.
- * @constructor
- * The list Traffic Manager profiles operation response.
- *
- * @member {array} [value] Gets the list of Traffic manager profiles.
- */
-export interface ProfileListResult {
-  value?: Profile[];
-}
-
-/**
- * @class
-=======
->>>>>>> 3431d0d1
  * Initializes a new instance of the TrafficManagerNameAvailability class.
  * @constructor
  * Class representing a Traffic Manager Name Availability response.
@@ -430,11 +306,6 @@
  * @class
  * Initializes a new instance of the HeatMapEndpoint class.
  * @constructor
-<<<<<<< HEAD
- * The list Traffic Manager profiles operation response.
- *
- * @member {array} [value] Gets the list of Traffic manager profiles.
-=======
  * Class which is a sparse representation of a Traffic Manager endpoint.
  *
  * @member {string} [resourceId] The ARM Resource ID of this Traffic Manager
@@ -501,7 +372,6 @@
  * @member {array} [endpoints] The endpoints used in this HeatMap calculation.
  * @member {array} [trafficFlows] The traffic flows produced in this HeatMap
  * calculation.
->>>>>>> 3431d0d1
  */
 export interface HeatMapModel extends ProxyResource {
   startTime?: Date;
