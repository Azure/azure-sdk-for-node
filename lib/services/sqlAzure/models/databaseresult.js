/**
* Copyright (c) Microsoft.  All rights reserved.
*
* Licensed under the Apache License, Version 2.0 (the "License");
* you may not use this file except in compliance with the License.
* You may obtain a copy of the License at
*   http://www.apache.org/licenses/LICENSE-2.0
*
* Unless required by applicable law or agreed to in writing, software
* distributed under the License is distributed on an "AS IS" BASIS,
* WITHOUT WARRANTIES OR CONDITIONS OF ANY KIND, either express or implied.
* See the License for the specific language governing permissions and
* limitations under the License.
*/

// Module dependencies.
var OdataHandler = require('../../../util/odatahandler');

exports = module.exports;

exports.serialize = function (databaseName, collation, edition, maxSizeInGB) {
  var databaseDescription = { };

  databaseDescription['CollationName'] = { '$': { 'type': 'Edm.String' }, '_': collation };
<<<<<<< HEAD
  databaseDescription['CreationDate'] = { '$': { 'm:type': 'Edm.DateTime' }, '_': '0001-01-01T00:00:00' };
=======
  databaseDescription['CreationDate'] = { '$': { 'type': 'Edm.DateTime' }, '_': '0001-01-01T00:00:00' };
>>>>>>> ef221c16
  databaseDescription['Edition'] = { '$': { 'type': 'Edm.String' }, '_': edition };
  databaseDescription['Id'] = { '$': { 'type': 'Edm.Int32' }, '_': 0 };
  databaseDescription['IsFederationRoot'] = { '$': { 'type': 'Edm.Boolean' }, '_': null };
  databaseDescription['IsReadonly'] = { '$': { 'type': 'Edm.Boolean' }, '_': false };
  databaseDescription['IsRecursiveTriggersOn'] = { '$': { 'type': 'Edm.Boolean' }, '_': null };
  databaseDescription['IsSystemObject'] = { '$': { 'type': 'Edm.Boolean' }, '_': false };
  databaseDescription['MaxSizeGB'] = { '$': { 'type': 'Edm.Int32' }, '_': maxSizeInGB };
  databaseDescription['Name'] = { '$': { 'type': 'Edm.String' }, '_': databaseName };
  databaseDescription['SizeMB'] = { '$': { 'type': 'Edm.Decimal' }, '_': 0 };
  databaseDescription['Status'] = { '$': { 'type': 'Edm.Int32' }, '_': 0 };

  var odataHandler = new OdataHandler();
  return odataHandler.serialize(databaseDescription);
};<|MERGE_RESOLUTION|>--- conflicted
+++ resolved
@@ -22,11 +22,7 @@
   var databaseDescription = { };
 
   databaseDescription['CollationName'] = { '$': { 'type': 'Edm.String' }, '_': collation };
-<<<<<<< HEAD
-  databaseDescription['CreationDate'] = { '$': { 'm:type': 'Edm.DateTime' }, '_': '0001-01-01T00:00:00' };
-=======
   databaseDescription['CreationDate'] = { '$': { 'type': 'Edm.DateTime' }, '_': '0001-01-01T00:00:00' };
->>>>>>> ef221c16
   databaseDescription['Edition'] = { '$': { 'type': 'Edm.String' }, '_': edition };
   databaseDescription['Id'] = { '$': { 'type': 'Edm.Int32' }, '_': 0 };
   databaseDescription['IsFederationRoot'] = { '$': { 'type': 'Edm.Boolean' }, '_': null };
