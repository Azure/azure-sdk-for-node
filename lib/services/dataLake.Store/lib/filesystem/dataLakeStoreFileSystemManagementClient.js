--- conflicted
+++ resolved
@@ -32,10 +32,6 @@
    * @param {object} [options.requestOptions] - Options for the underlying request object
    * {@link https://github.com/request/request#requestoptions-callback Options doc}
    * @param {boolean} [options.noRetryPolicy] - If set to true, turn off default retry policy
-<<<<<<< HEAD
-   * @param {string} [options.apiVersion] - Client Api Version.
-=======
->>>>>>> 3431d0d1
    * @param {string} [options.adlsFileSystemDnsSuffix] - Gets the URI used as the base for all cloud service requests.
    * @param {string} [options.acceptLanguage] - Gets or sets the preferred language for the response.
    * @param {number} [options.longRunningOperationRetryTimeout] - Gets or sets the retry timeout in seconds for Long Running Operations. Default value is 30.
