﻿/*
* @copyright
* Copyright (c) Microsoft.  All rights reserved.
*
* Licensed under the Apache License, Version 2.0 (the "License");
* you may not use this file except in compliance with the License.
* You may obtain a copy of the License at
*   http://www.apache.org/licenses/LICENSE-2.0
*
* Unless required by applicable law or agreed to in writing, software
* distributed under the License is distributed on an "AS IS" BASIS,
* WITHOUT WARRANTIES OR CONDITIONS OF ANY KIND, either express or implied.
* See the License for the specific language governing permissions and
* limitations under the License.
*/

// Module dependencies.
var util = require('util');

var azureutil = require('../../util/util');
var RFC1123 = require('../../util/rfc1123date');

var ServiceBusServiceBase = require('./servicebusservicebase');

var WebResource = require('../../http/webresource');
var Constants = require('../../util/constants');
var QueryStringConstants = Constants.QueryStringConstants;
var HttpConstants = Constants.HttpConstants;
var HeaderConstants = Constants.HeaderConstants;
var ServiceClientConstants = require('../core/serviceclientconstants');
var queueResult = require('./models/queueresult');
var queueMessageResult = require('./models/queuemessageresult');
var topicResult = require('./models/topicresult');
var subscriptionResult = require('./models/subscriptionresult');
var ruleResult = require('./models/ruleresult');
var notificationHubResult = require('./models/notificationhubresult');

/**
* Creates a new ServiceBusService object.
* 
* The azure module will read the environment variables AZURE_SERVICEBUS_NAMESPACE and AZURE_SERVICEBUS_ACCESS_KEY
* for information required to connect to your Windows Azure Service Bus.
* If these environment variables are not set, you must specify the account information
* when creating a ServiceBusService object.
* @class
* The ServiceBusServices allows you to work with Windows Azure Service Bus.
* Service Bus provides both queues for sending and receiving messages, as well as push notifications for mobile devices.
* 
* Service Bus queues provide both standard message queue functionality as well as publish/subscribe functioanlity.
* For more information on Service Bus queues, as well as task focused information on using them from Node.js applications, see
* [How to Use Service Bus Queues](https://www.windowsazure.com/en-us/develop/nodejs/how-to-guides/service-bus-queues/)
* and [How to Use Service Bus Topics/Subscriptions](https://www.windowsazure.com/en-us/develop/nodejs/how-to-guides/service-bus-topics/).
* 
* Service Bus provides push notifications through the Notification Hub.
* While the ServiceBusService can be used to manage Notification Hubs, you must use
* the {@link NotificationHubService} to send messages to mobile devices.
* @constructor
* @augments {ServiceClient}
*
* @param {string} [configOrNamespaceOrConnectionString]  The service bus namespace or the connection string.
* @param {string} [accessKey]                    The password. Only necessary if no connection string passed.
* @param {string} [issuer]                       The issuer.
* @param {string} [acsNamespace]                 The acs namespace. Usually the same as the sb namespace with "-sb" suffix.
* @param {string} [host]                         The host address.
* @param {object} [authenticationProvider]       The authentication provider.
*/
function ServiceBusService(configOrNamespaceOrConnectionString, accessKey, issuer, acsNamespace, host, authenticationProvider) {
  ServiceBusService['super_'].call(this,
    configOrNamespaceOrConnectionString,
    accessKey,
    issuer,
    acsNamespace,
    host,
    authenticationProvider);
}

util.inherits(ServiceBusService, ServiceBusServiceBase);

function setRequestHeaders(webResource, message) {
  for (var property in message) {
    if (message.hasOwnProperty(property)) {
      switch (property) {
      case 'contentType':
        webResource.withHeader(HeaderConstants.CONTENT_TYPE, message[property]);
        break;
      case 'brokerProperties':
        webResource.withHeader(HeaderConstants.BROKER_PROPERTIES_HEADER, JSON.stringify(message.brokerProperties));
        break;
      case 'customProperties':
        // Custom properties
        for (var customProperty in message.customProperties) {
          if (message.customProperties.hasOwnProperty(customProperty)) {
            var value = message.customProperties[customProperty];
            if (azureutil.objectIsString(value)) {
              value = '\"' + value.toString() + '\"';
            } else if (azureutil.stringIsDate(value)) {
              value = '\"' + RFC1123.format(value) + '\"';
            } else {
              value = value.toString();
            }

            webResource.withHeader(customProperty, value);
          }
        }
        break;
      default:
        break;
      }
    }
  }

  // if content-type not specified by caller, set it using message type
  if (webResource.headers && webResource.headers[HeaderConstants.CONTENT_TYPE] === undefined) {
    if (azureutil.objectIsString(message.body)) {
      webResource.withHeader(HeaderConstants.CONTENT_TYPE, 'text/plain');
    } else if (typeof message.body == 'object') {
      webResource.withHeader(HeaderConstants.CONTENT_TYPE, 'application/json');
    }
  }
}

function createSubscriptionPath(topicPath, subscriptionPath) {
  return topicPath + '/Subscriptions/' + subscriptionPath;
}

function createRulePath(topicPath, subscriptionPath, rulePath) {
  return topicPath + '/Subscriptions/' + subscriptionPath + '/Rules/' + rulePath;
}

/**
* Validates a hub name.
* @ignore
*
* @param {string} topic The hub name.
* @return {undefined}
*/
function validateHubName(hub) {
  if (!azureutil.objectIsString(hub) || azureutil.stringIsEmpty(hub)) {
    throw new Error('Notification hub name must be a non empty string.');
  }
}

/**
* Validates a queue name.
* @ignore
*
* @param {string} queue The queue name.
* @return {undefined}
*/
function validateQueueName(queue) {
  if (!azureutil.objectIsString(queue) || azureutil.stringIsEmpty(queue)) {
    throw new Error('Queue name must be a non empty string.');
  }
}

/**
* Validates a topic name.
* @ignore
*
* @param {string} topic The topic name.
* @return {undefined}
*/
function validateTopicName(topic) {
  if (!azureutil.objectIsString(topic) || azureutil.stringIsEmpty(topic)) {
    throw new Error('Topic name must be a non empty string.');
  }
}

/**
* Validates a subscription name.
* @ignore
*
* @param {string} topic The subscription name.
* @return {undefined}
*/
function validateSubscriptionName(subscription) {
  if (!azureutil.objectIsString(subscription) || azureutil.stringIsEmpty(subscription)) {
    throw new Error('Subscription name must be a non empty string.');
  }
}

/**
* Validates a rule name.
* @ignore
*
* @param {string} topic The rule name.
* @return {undefined}
*/
function validateRuleName(rule) {
  if (!azureutil.objectIsString(rule) || azureutil.stringIsEmpty(rule)) {
    throw new Error('Rule name must be a non empty string.');
  }
}

/**
* Validates a callback function.
* @ignore
*
* @param (function) callback The callback function.
* @return {undefined}
*/
function validateCallback(callback) {
  if (!callback) {
    throw new Error('Callback must be specified.');
  }
}

/**
* Receives a queue message.
*
* @param {string}             queuePath                                           A string object that represents the name of the queue to which the message will be sent.
* @param {object}             [options]                                           The request options.
* @param {bool}               [options.isPeekLock]                                Boolean value indicating if the message should be peeked or received.
* @param {int}                [options.timeoutIntervalInS]                        The timeout interval, in seconds, to use for the request.
* @param {Function(error, receivequeuemessageresult, response)} callback          `error` will contain information
*                                                                                 if an error occurs; otherwise `receivequeuemessageresult` will contain
*                                                                                 the message result information.
*                                                                                 `response` will contain information related to this operation.
* @return {undefined}
*
* @example
* var azure = require('azure');
* var serviceBusService = azure.createServiceBusService();
* serviceBusService.receiveQueueMessage('taskqueue', function(error, serverMessage) {
*   if(!error) {
*     // Process the message
*   }
* }); 
*/
ServiceBusService.prototype.receiveQueueMessage = function (queuePath, optionsOrCallback, callback) {
  var options = null;
  if (typeof optionsOrCallback === 'function' && !callback) {
    callback = optionsOrCallback;
  } else {
    options = optionsOrCallback;
  }

  validateQueueName(queuePath);
  this._receiveMessage(queuePath, options, callback);
};

/**
* Receives a subscription message.
*
* @param {string}             topicPath                                 A string object that represents the name of the topic to receive.
* @param {string}             subscriptionPath                          A string object that represents the name of the subscription from the message will be received.
* @param {object}             [options]                                 The request options.
* @param {bool}               [options.isPeekLock]                      Boolean value indicating if the message should be peeked or received.
* @param {int}                [options.timeoutIntervalInS]              The timeout interval, in seconds, to use for the request.
* @param {Function(error, receivetopicmessageresult, response)} callback     `error` will contain information
*                                                                                 if an error occurs; otherwise `receivetopicmessageresult` will contain
*                                                                                 the message result information.
*                                                                                 `response` will contain information related to this operation.
* @return {undefined}
*
* @example
* var azure = require('azure');
* var serviceBusService = azure.createServiceBusService();
* var topic = 'taskdiscussion';
* var subscription = 'client1';
*
* serviceBusService.createSubscription(topic, subscription, function(error1) {
*   if(!error1) {
*     // Subscription created
*     serviceBusService.receiveSubscriptionMessage(topic, subscription, function(error2, serverMessage) {
*       if(!error2) {
*         // Process message
*       }
*     });
*   }
* }); 
*/
ServiceBusService.prototype.receiveSubscriptionMessage = function (topicPath, subscriptionPath, optionsOrCallback, callback) {
  var options = null;
  if (typeof optionsOrCallback === 'function' && !callback) {
    callback = optionsOrCallback;
  } else {
    options = optionsOrCallback;
  }

  validateTopicName(topicPath);
  validateSubscriptionName(subscriptionPath);

  var subscriptionFullPath = createSubscriptionPath(topicPath, subscriptionPath);
  this._receiveMessage(subscriptionFullPath, options, callback);
};

/**
* Deletes a message.
*
* @param {object|string}      message                   The message object or a string with the message location.
* @param {Function(error, response)} callback           `error` will contain information
*                                                       if an error occurs; otherwise `response` will contain information related to this operation.
* @return {undefined}
*/
ServiceBusService.prototype.deleteMessage = function (message, callback) {
  validateCallback(callback);

  if (azureutil.objectIsString(message)) {
    message = { location: message };
  }

  var relativePath = message.location.substr(
    message.location.indexOf(ServiceClientConstants.CLOUD_SERVICEBUS_HOST + '/') +
    ServiceClientConstants.CLOUD_SERVICEBUS_HOST.length + 1);

  var webResource = WebResource.del(relativePath)
    .withRawResponse();

  var processResponseCallback = function (responseObject, next) {
    var finalCallback = function (returnObject) {
      callback(returnObject.error, returnObject.response);
    };

    next(responseObject, finalCallback);
  };

  this.performRequest(webResource, null, null, processResponseCallback);
};

/**
* Unlocks a message.
*
* @param {object|string}      message                 The message object or a string with the message location.
* @param {Function(error, response)} callback         `error` will contain information
*                                                     if an error occurs; otherwise `response` will contain information related to this operation.
* @return {undefined}
*/
ServiceBusService.prototype.unlockMessage = function (message, callback) {
  validateCallback(callback);

  if (azureutil.objectIsString(message)) {
    message = { location: message };
  }

  var relativePath = message.location.substr(
    message.location.indexOf(ServiceClientConstants.CLOUD_SERVICEBUS_HOST + '/') +
    ServiceClientConstants.CLOUD_SERVICEBUS_HOST.length + 1);

  var webResource = WebResource.put(relativePath)
    .withRawResponse();

  var processResponseCallback = function (responseObject, next) {
    var finalCallback = function (returnObject) {
      callback(returnObject.error, returnObject.response);
    };

    next(responseObject, finalCallback);
  };

  this.performRequest(webResource, null, null, processResponseCallback);
};

/**
* Sends a queue message.
* 
* @param {string}             queuePath                                           A string object that represents the name of the queue to which the message will be sent.
* @param {object|string}      message                                             A message object that represents the message to send.
* @param {string}             [message.body]                                      The message's text.
* @param {object}             [message.customProperties]                          The message's custom properties.
* @param {string}             [message.brokerProperties.CorrelationId]            The message's correlation identifier.
* @param {string}             [message.brokerProperties.SessionId]                The session identifier.
* @param {string}             [message.brokerProperties.MessageId]                The message's identifier.
* @param {string}             [message.brokerProperties.Label]                    The message's lable.
* @param {string}             [message.brokerProperties.ReplyTo]                  The message's reply to.
* @param {string}             [message.brokerProperties.TimeToLive]               The message's time to live.
* @param {string}             [message.brokerProperties.To]                       The message's to.
* @param {string}             [message.brokerProperties.ScheduledEnqueueTimeUtc]  The message's scheduled enqueue time in UTC.
* @param {string}             [message.brokerProperties.ReplyToSessionId]         The message's reply to session identifier.
* @param {Function(error, response)} callback                                     `error` will contain information
*                                                                                 if an error occurs; otherwise `response` will contain information related to this operation.
* @return {undefined}
*
* @example
* var azure = require('azure');
* var serviceBusService = azure.createServiceBusService();
* serviceBusService.sendQueueMessage('taskqueue', 'Hello world!', function(error) {
*   if(!error) {
*     // Message sent
*   }
* }); 
*/
ServiceBusService.prototype.sendQueueMessage = function (queuePath, message, callback) {
  validateQueueName(queuePath);
  this._sendMessage(queuePath, message, callback);
};

/**
* Sends a topic message.
*
* @param {string}             topicPath                                             A string object that represents the name of the topic to which the message will be sent.
* @param {object|string}      message                                               A message object that represents the message to send.
* @param {string}             [message.body]                                        The message's text.
* @param {object}             [message.customProperties]                            The message's custom properties.
* @param {string}             [message.brokerProperties.CorrelationId]              The message's correlation identifier.
* @param {string}             [message.brokerProperties.SessionId]                  The session identifier.
* @param {string}             [message.brokerProperties.MessageId]                  The message's identifier.
* @param {string}             [message.brokerProperties.Label]                      The message's lable.
* @param {string}             [message.brokerProperties.ReplyTo]                    The message's reply to.
* @param {string}             [message.brokerProperties.TimeToLive]                 The message's time to live.
* @param {string}             [message.brokerProperties.To]                         The message's to.
* @param {string}             [message.brokerProperties.ScheduledEnqueueTimeUtc]    The message's scheduled enqueue time in UTC.
* @param {string}             [message.brokerProperties.ReplyToSessionId]           The message's reply to session identifier.
* @param {Function(error, receivetopicmessageresult, response)} callback            `error` will contain information
*                                                                                   if an error occurs; otherwise `receivetopicmessageresult` will contain
*                                                                                   the message result information.
*                                                                                   `response` will contain information related to this operation.
* @return {undefined}
*
* @example
* var azure = require('azure');
* var serviceBusService = azure.createServiceBusService();
* serviceBusService.sendTopicMessage('taskdiscussion', 'Hello world!', function(error) {
*   if(!error) {
*     // Message sent
*   }
* }); 
*/
ServiceBusService.prototype.sendTopicMessage = function (topicPath, message, callback) {
  validateTopicName(topicPath);
  this._sendMessage(topicPath, message, callback);
};

/**
* Sends a message.
* @ignore
* @param {string}             path                                                  A string object that represents the path to which the message will be sent. This may be the value of a queuePath or a topicPath.
* @param {object|string}      message                                               A message object that represents the message to send.
* @param {string}             [message.body]                                        The message's text.
* @param {object}             [message.customProperties]                            The message's custom properties.
* @param {string}             [message.brokerProperties.CorrelationId]              The message's correlation identifier.
* @param {string}             [message.brokerProperties.SessionId]                  The session identifier.
* @param {string}             [message.brokerProperties.MessageId]                  The message's identifier.
* @param {string}             [message.brokerProperties.Label]                      The message's lable.
* @param {string}             [message.brokerProperties.ReplyTo]                    The message's reply to.
* @param {string}             [message.brokerProperties.TimeToLive]                 The message's time to live.
* @param {string}             [message.brokerProperties.To]                         The message's to.
* @param {string}             [message.brokerProperties.ScheduledEnqueueTimeUtc]    The message's scheduled enqueue time in UTC.
* @param {string}             [message.brokerProperties.ReplyToSessionId]           The message's reply to session identifier.
* @param {Function(error, response)} callback                                       `error` will contain information
*                                                                                   if an error occurs; otherwise `response` will contain information related to this operation.
* @return {undefined}
*/
ServiceBusService.prototype._sendMessage = function (path, message, callback) {
  validateCallback(callback);

  if (azureutil.objectIsString(message)) {
    message = { body: message };
  }

  var webResource = WebResource.post(path + '/Messages');
  setRequestHeaders(webResource, message);

  var processResponseCallback = function (responseObject, next) {
    var finalCallback = function (returnObject) {
      callback(returnObject.error, returnObject.response);
    };

    next(responseObject, finalCallback);
  };

  this.performRequest(webResource, message.body, null, processResponseCallback);
};

/**
* Receives a message.
* @ignore
* @param {string}             path                                      A <code>String</code> object that represents the path from which a message will be received. This may either be the value of queuePath or a combination of the topicPath + "/subscriptions/" + subscriptionName.
* @param {object}             [options]                                 The request options.
* @param {bool}               [options.isPeekLock]                      Boolean value indicating if the message should be peeked or received.
* @param {int}                [options.timeoutIntervalInS]              The timeout interval, in seconds, to use for the request.
* @param {Function(error, receivemessageresult, response)} callback     `error` will contain information
*                                                                       if an error occurs; otherwise `receivemessageresult` will contain
*                                                                       the message result information.
*                                                                       `response` will contain information related to this operation.
* @return {undefined}
*/
ServiceBusService.prototype._receiveMessage = function (path, optionsOrCallback, callback) {
  var options = null;
  if (typeof optionsOrCallback === 'function' && !callback) {
    callback = optionsOrCallback;
  } else {
    options = optionsOrCallback;
  }

  validateCallback(callback);

  var webResource;
  if (options && options.isPeekLock) {
    webResource = WebResource.post(path + '/Messages/Head')
      .withRawResponse();
  } else {
    webResource = WebResource.del(path + '/Messages/Head')
      .withRawResponse();
  }

  if (options && options.timeoutIntervalInS) {
    webResource.withQueryOption(QueryStringConstants.TIMEOUT, options.timeoutIntervalInS);
  }

  var processResponseCallback = function (responseObject, next) {
    if (responseObject.response &&
        responseObject.response.statusCode === HttpConstants.HttpResponseCodes.NoContent) {
      responseObject.error = 'No messages to receive';
    } else if (!responseObject.error) {
      responseObject.message = queueMessageResult.parse(responseObject.response);
    }

    var finalCallback = function (returnObject) {
      callback(returnObject.error, returnObject.message, returnObject.response);
    };

    next(responseObject, finalCallback);
  };

  this.performRequest(webResource, null, options, processResponseCallback);
};

/**
* Creates a queue.
*
* @param {string}             queuePath                                             A string object that represents the name of the queue to delete.
* @param {object}             [options]                                             The request options.
* @param {int}                [options.MaxSizeInMegaBytes]                          Specifies the maximum queue size in megabytes. Any attempt to enqueue a message that will cause the queue to exceed this value will fail.
* @param {PTnHnMnS}           [options.DefaultMessageTimeToLive]                    Depending on whether DeadLettering is enabled, a message is automatically moved to the DeadLetterQueue or deleted if it has been stored in the queue for longer than the specified time. This value is overwritten by a TTL specified on the message if and only if the message TTL is smaller than the TTL set on the queue. This value is immutable after the Queue has been created.
* @param {PTnHnMnS}           [options.LockDuration]                                Determines the amount of time in seconds in which a message should be locked for processing by a receiver. After this period, the message is unlocked and available for consumption by the next receiver. Settable only at queue creation time.
* @param {bool}               [options.RequiresSession]                             Settable only at queue creation time. If set to true, the queue will be session-aware and only SessionReceiver will be supported. Session-aware queues are not supported through REST.
* @param {bool}               [options.RequiresDuplicateDetection]                  Settable only at queue creation time.
* @param {bool}               [options.DeadLetteringOnMessageExpiration]            This field controls how the Service Bus handles a message whose TTL has expired. If it is enabled and a message expires, the Service Bus moves the message from the queue into the queue’s dead-letter sub-queue. If disabled, message will be permanently deleted from the queue. Settable only at queue creation time.
* @param {bool}               [options.DuplicateDetectionHistoryTimeWindow]         Specifies the time span during which the Service Bus detects message duplication.
* @param {Function(error, createqueueresult, response)} callback                    `error` will contain information
*                                                                                   if an error occurs; otherwise `createqueueresult` will contain
*                                                                                   the new queue information.
*                                                                                   `response` will contain information related to this operation.
* @return {undefined}
*/
ServiceBusService.prototype.createQueue = function (queuePath, optionsOrCallback, callback) {
  validateQueueName(queuePath);

  this._createResource(queuePath, queueResult, null, optionsOrCallback, callback);
};

/**
* Creates a queue if it doesn't already exists.
*
* @param {string}             queuePath                                             A string object that represents the name of the queue to delete.
* @param {object}             [options]                                             The request options.
* @param {int}                [options.MaxSizeInMegaBytes]                          Specifies the maximum queue size in megabytes. Any attempt to enqueue a message that will cause the queue to exceed this value will fail.
* @param {PTnHnMnS}           [options.DefaultMessageTimeToLive]                    Depending on whether DeadLettering is enabled, a message is automatically moved to the DeadLetterQueue or deleted if it has been stored in the queue for longer than the specified time. This value is overwritten by a TTL specified on the message if and only if the message TTL is smaller than the TTL set on the queue. This value is immutable after the Queue has been created.
* @param {PTnHnMnS}           [options.LockDuration]                                Determines the amount of time in seconds in which a message should be locked for processing by a receiver. After this period, the message is unlocked and available for consumption by the next receiver. Settable only at queue creation time.
* @param {bool}               [options.RequiresSession]                             Settable only at queue creation time. If set to true, the queue will be session-aware and only SessionReceiver will be supported. Session-aware queues are not supported through REST.
* @param {bool}               [options.RequiresDuplicateDetection]                  Settable only at queue creation time.
* @param {bool}               [options.DeadLetteringOnMessageExpiration]            This field controls how the Service Bus handles a message whose TTL has expired. If it is enabled and a message expires, the Service Bus moves the message from the queue into the queue’s dead-letter sub-queue. If disabled, message will be permanently deleted from the queue. Settable only at queue creation time.
* @param {bool}               [options.DuplicateDetectionHistoryTimeWindow]         Specifies the time span during which the Service Bus detects message duplication.
* @param {Function(error, queueCreated, response)} callback                         `error` will contain information
*                                                                                   if an error occurs; otherwise `queueCreated` will contain
*                                                                                   the new queue information.
*                                                                                   `response` will contain information related to this operation.
* @return {undefined}
*
* @example
* var azure = require('azure');
* var serviceBusService = azure.createServiceBusService();
* serviceBusService.createQueueIfNotExists('taskqueue', function(error) {
*   if(!error) {
*     // Queue created or exists
*   }
* }); 
*/
ServiceBusService.prototype.createQueueIfNotExists = function (queuePath, optionsOrCallback, callback) {
  var options = null;
  if (typeof optionsOrCallback === 'function' && !callback) {
    callback = optionsOrCallback;
  } else {
    options = optionsOrCallback;
  }

  validateQueueName(queuePath);
  validateCallback(callback);

  var queueXml = queueResult.serialize(options);

  var webResource = WebResource.put(queuePath);

  webResource.withHeader(HeaderConstants.CONTENT_TYPE, 'application/atom+xml;type=entry;charset=utf-8');
  webResource.withHeader(HeaderConstants.CONTENT_LENGTH, Buffer.byteLength(queueXml, 'utf8'));

  var processResponseCallback = function (responseObject, next) {
  // Check if queue was actually created.
    responseObject.created = (responseObject.response.statusCode === HttpConstants.HttpResponseCodes.Created);

    if (responseObject.response.statusCode === HttpConstants.HttpResponseCodes.Created || responseObject.response.statusCode === HttpConstants.HttpResponseCodes.Conflict) {
      // If it was created before, there was no actual error.
      responseObject.error = null;
    }

    var finalCallback = function (returnObject) {
      callback(returnObject.error, returnObject.created, returnObject.response);
    };

    next(responseObject, finalCallback);
  };

  this.performRequest(webResource, queueXml, options, processResponseCallback);
};

/**
* Deletes a queue.
*
* @param {string}             queuePath                A string object that represents the name of the queue to delete.
* @param {Function(error, response)} callback          `error` will contain information
*                                                      if an error occurs; otherwise `response` will contain information related to this operation.
* @return {undefined}
*/
ServiceBusService.prototype.deleteQueue = function (queuePath, callback) {
  validateQueueName(queuePath);
  validateCallback(callback);

  this._deleteResource(queuePath, callback);
};

/**
* Retrieves a queue.
*
* @param {string}             queuePath                          A string object that represents the name of the queue to retrieve.
* @param {Function(error, getqueueresult, response)} callback    `error` will contain information
*                                                                                   if an error occurs; otherwise `queueresult` will contain
*                                                                                   the queue information.
*                                                                                   `response` will contain information related to this operation.
* @return {undefined}
*/
ServiceBusService.prototype.getQueue = function (queuePath, callback) {
  validateQueueName(queuePath);

  var validateResult = function (responseObject) {
    if (!responseObject.error && !(responseObject.response.body && responseObject.response.body.entry)) {
      responseObject.error = new Error();
      responseObject.error.code = Constants.ServiceBusErrorCodeStrings.QUEUE_NOT_FOUND;
      responseObject.error.details = 'Invalid Queue';

      return false;
    }

    return true;
  };

  this._getResource(queuePath, queueResult, [ validateResult ], callback);
};

/**
* Returns a list of queues.
*
* @param {object}             [options]                                 The request options.
* @param {int}                [options.top]                             The top clause for listing queues.
* @param {int}                [options.skip]                            The skip clause for listing queues.
* @param {Function(error, listqueuesresult, response)} callback         `error` will contain information
*                                                                       if an error occurs; otherwise `listqueueresult` will contain
*                                                                       the list of queues.
*                                                                       `response` will contain information related to this operation.
* @return {undefined}
*/
ServiceBusService.prototype.listQueues = function (optionsOrCallback, callback) {
  this._listResources('/$Resources/Queues', queueResult, null, optionsOrCallback, callback);
};

/**
* Creates a topic.
*
* @param {TopicInfo}          topic                                                       A Topic object that represents the topic to create.
* @param {object}             [options]                                                   The request options.
* @param {int}                [options.MaxSizeInMegabytes]                                Specifies the maximum topic size in megabytes. Any attempt to enqueue a message that will cause the topic to exceed this value will fail. All messages that are stored in the topic or any of its subscriptions count towards this value. Multiple copies of a message that reside in one or multiple subscriptions count as a single messages. For example, if message m exists once in subscription s1 and twice in subscription s2, m is counted as a single message.
* @param {PTnHnMnS}           [options.DefaultMessageTimeToLive]                          Determines how long a message lives in the associated subscriptions. Subscriptions inherit the TTL from the topic unless they are created explicitly with a smaller TTL. Based on whether dead-lettering is enabled, a message whose TTL has expired will either be moved to the subscription’s associated DeadLtterQueue or will be permanently deleted.
* @param {bool}               [options.RequiresDuplicateDetection]                        If enabled, the topic will detect duplicate messages within the time span specified by the DuplicateDetectionHistoryTimeWindow property. Settable only at topic creation time.
* @param {PTnHnMnS}           [options.DuplicateDetectionHistoryTimeWindow]               Specifies the time span during which the Service Bus will detect message duplication.
* @param {bool}               [options.EnableBatchedOperations]                           Specifies if batched operations should be allowed.
* @param {int}                [options.SizeInBytes]                                       Specifies the topic size in bytes.
* @param {Function(error, createtopicresult, response)} callback                          `error` will contain information
*                                                                                         if an error occurs; otherwise `createtopicresult` will contain
*                                                                                         the new topic information.
*                                                                                         `response` will contain information related to this operation.
* @return {undefined}
*/
ServiceBusService.prototype.createTopic = function (topic, optionsOrCallback, callback) {
  validateTopicName(topic);

  this._createResource(topic, topicResult, null, optionsOrCallback, callback);
};

/**
* Creates a topic if it doesn't exists.
*
* @param {TopicInfo}          topic                                                       A Topic object that represents the topic to create.
* @param {object}             [options]                                                   The request options.
* @param {int}                [options.MaxSizeInMegabytes]                                Specifies the maximum topic size in megabytes. Any attempt to enqueue a message that will cause the topic to exceed this value will fail. All messages that are stored in the topic or any of its subscriptions count towards this value. Multiple copies of a message that reside in one or multiple subscriptions count as a single messages. For example, if message m exists once in subscription s1 and twice in subscription s2, m is counted as a single message.
* @param {PTnHnMnS}           [options.DefaultMessageTimeToLive]                          Determines how long a message lives in the associated subscriptions. Subscriptions inherit the TTL from the topic unless they are created explicitly with a smaller TTL. Based on whether dead-lettering is enabled, a message whose TTL has expired will either be moved to the subscription’s associated DeadLtterQueue or will be permanently deleted.
* @param {bool}               [options.RequiresDuplicateDetection]                        If enabled, the topic will detect duplicate messages within the time span specified by the DuplicateDetectionHistoryTimeWindow property. Settable only at topic creation time.
* @param {PTnHnMnS}           [options.DuplicateDetectionHistoryTimeWindow]               Specifies the time span during which the Service Bus will detect message duplication.
* @param {int}                [options.MaxSubscriptionsPerTopic]                          Specifies the maximum number of subscriptions that can be associated with the topic.
* @param {int}                [options.MaxSqlFiltersPerTopic]                             Specifies the maximum number of SQL filter expressions (in total) that can be added to the subscriptions associated with the topic.
* @param {int}                [options.MaxCorrelationFiltersPerTopic]                     Specifies the maximum number of correlation filter expressions (in total) that can be added to the subscriptions associated with the topic.
* @param {bool}               [options.EnableDeadLetteringOnMessageExpiration]            Settable only at topic creation time.
* @param {bool}               [options.EnableDeadLetteringOnFilterEvaluationExceptions]   Settable only at topic creation time.
* @param {Function(error, topicCreated, response)} callback                               `error` will contain information
*                                                                                         if an error occurs; otherwise `topicCreated` will contain
*                                                                                         the new topic information.
*                                                                                         `response` will contain information related to this operation.
* @return {undefined}
*
* @example
* var azure = require('azure');
* var serviceBusService = azure.createServiceBusService();
* serviceBusService.createTopicIfNotExists('taskdiscussion', function(error) {
*   if(!error) {
*     // Topic exists
*   }
* });
*/
ServiceBusService.prototype.createTopicIfNotExists = function (topic, optionsOrCallback, callback) {
  var options = null;
  if (typeof optionsOrCallback === 'function' && !callback) {
    callback = optionsOrCallback;
  } else {
    options = optionsOrCallback;
  }

  validateTopicName(topic);
  validateCallback(callback);

  var topicXml = topicResult.serialize(options);

  var webResource = WebResource.put(topic);

  webResource.withHeader(HeaderConstants.CONTENT_TYPE, 'application/atom+xml;type=entry;charset=utf-8');
  webResource.withHeader(HeaderConstants.CONTENT_LENGTH, Buffer.byteLength(topicXml, 'utf8'));

  var processResponseCallback = function (responseObject, next) {
    if (responseObject.response) {
      // Check if topic was actually created.
      responseObject.created = (responseObject.response.statusCode === HttpConstants.HttpResponseCodes.Created);

      if (responseObject.response.statusCode === HttpConstants.HttpResponseCodes.Created || responseObject.response.statusCode === HttpConstants.HttpResponseCodes.Conflict) {
        // If it was created before, there was no actual error.
        responseObject.error = null;
      }
    }

    var finalCallback = function (returnObject) {
      callback(returnObject.error, returnObject.created, returnObject.response);
    };

    next(responseObject, finalCallback);
  };

  this.performRequest(webResource, topicXml, options, processResponseCallback);
};

/**
* Deletes a topic.
*
* @param {string}             topicPath               A <code>String</code> object that represents the name of the queue to delete.
* @param {Function(error, response)} callback         `error` will contain information
*                                                     if an error occurs; otherwise `response` will contain information related to this operation.
* @return {undefined}
*/
ServiceBusService.prototype.deleteTopic = function (topicPath, callback) {
  validateTopicName(topicPath);
  validateCallback(callback);

  this._deleteResource(topicPath, callback);
};

/**
* Retrieves a topic.
*
* @param {string}             topicPath                            A <code>String</code> object that represents the name of the topic to retrieve.
* @param {Function(error, gettopicresult, response)} callback      `error` will contain information
*                                                                  if an error occurs; otherwise `gettopicresult` will contain
*                                                                  the topic information.
*                                                                  `response` will contain information related to this operation.
* @return {undefined}
*/
ServiceBusService.prototype.getTopic = function (topicPath, callback) {
  validateTopicName(topicPath);

  var validateResult = function (responseObject) {
    if (!responseObject.error && !(responseObject.response.body && responseObject.response.body.entry)) {
      responseObject.error = new Error();
      responseObject.error.code = Constants.ServiceBusErrorCodeStrings.TOPIC_NOT_FOUND;
      responseObject.error.details = 'Invalid Topic';

      return false;
    }

    return true;
  };

  this._getResource(topicPath, topicResult, [ validateResult ], callback);
};

/**
* Returns a list of topics.
*
* @param {object}             [options]                                 The request options.
* @param {int}                [options.top]                             The number of topics to fetch.
* @param {int}                [options.skip]                            The number of topics to skip.
* @param {Function(error, listtopicsresult, response)} callback         `error` will contain information
*                                                                       if an error occurs; otherwise `listtopicsresult` will contain
*                                                                       the list of topics.
*                                                                       `response` will contain information related to this operation.
* @return {undefined}
*/
ServiceBusService.prototype.listTopics = function (optionsOrCallback, callback) {
  this._listResources('/$Resources/Topics', topicResult, null, optionsOrCallback, callback);
};

/**
* Creates a subscription.
*
* @param {string}             topicPath                                                   A string object that represents the name of the topic for the subscription.
* @param {string}             subscriptionPath                                            A string object that represents the name of the subscription.
* @param {object}             [options]                                                   The request options.
* @param {PTnHnMnS}           [options.LockDuration]                                      The default lock duration is applied to subscriptions that do not define a lock duration. Settable only at subscription creation time.
* @param {bool}               [options.RequiresSession]                                   Settable only at subscription creation time. If set to true, the subscription will be session-aware and only SessionReceiver will be supported. Session-aware subscription are not supported through REST.
* @param {PTnHnMnS}           [options.DefaultMessageTimeToLive]                          Determines how long a message lives in the subscription. Based on whether dead-lettering is enabled, a message whose TTL has expired will either be moved to the subscription’s associated DeadLtterQueue or permanently deleted.
* @param {bool}               [options.EnableDeadLetteringOnMessageExpiration]            This field controls how the Service Bus handles a message whose TTL has expired. If it is enabled and a message expires, the Service Bus moves the message from the queue into the subscription’s dead-letter sub-queue. If disabled, message will be permanently deleted from the subscription’s main queue. Settable only at subscription creation time.
* @param {bool}               [options.EnableDeadLetteringOnFilterEvaluationExceptions]   Determines how the Service Bus handles a message that causes an exception during a subscription’s filter evaluation. If the value is set to true, the message that caused the exception will be moved to the subscription’s dead-letter queue. Otherwise, it will be discarded. By default this parameter is set to true, allowing the user a chance to investigate the cause of the exception. It can occur from a malformed message or some incorrect assumptions being made in the filter about the form of the message. Settable only at topic creation time.
* @param {Function(error, createsubscriptionresult, response)} callback                   `error` will contain information
*                                                                                   if an error occurs; otherwise `createsubscriptionresult` will contain
*                                                                                   the new subscription information.
*                                                                                   `response` will contain information related to this operation.
* @return {undefined}
*/
ServiceBusService.prototype.createSubscription = function (topicPath, subscriptionPath, optionsOrCallback, callback) {
  validateTopicName(topicPath);
  validateSubscriptionName(subscriptionPath);

  var subscriptionFullPath = createSubscriptionPath(topicPath, subscriptionPath);
  this._createResource(subscriptionFullPath, subscriptionResult, null, optionsOrCallback, callback);
};

/**
* Deletes a subscription.
*
* @param {string}             topicPath               A string object that represents the name of the topic for the subscription.
* @param {string}             subscriptionPath        A string object that represents the name of the subscription to delete.
* @param {Function(error, response)} callback         `error` will contain information
*                                                     if an error occurs; otherwise `response` will contain information related to this operation.
* @return {undefined}
*/
ServiceBusService.prototype.deleteSubscription = function (topicPath, subscriptionPath, callback) {
  validateTopicName(topicPath);
  validateSubscriptionName(subscriptionPath);
  validateCallback(callback);

  var subscriptionFullPath = createSubscriptionPath(topicPath, subscriptionPath);
  this._deleteResource(subscriptionFullPath, callback);
};

/**
* Retrieves a subscription.
*
* @param {string}             topicPath                                           A string object that represents the name of the topic for the subscription.
* @param {string}             subscriptionPath                                    A string object that represents the name of the subscription to retrieve.
* @param {Function(error, getsubscriptionresult, response)} callback              `error` will contain information
*                                                                                 if an error occurs; otherwise `getsubscriptionresult` will contain
*                                                                                 the subscription information.
*                                                                                 `response` will contain information related to this operation.
* @return {undefined}
*/
ServiceBusService.prototype.getSubscription = function (topicPath, subscriptionPath, callback) {
  validateTopicName(topicPath);
  validateSubscriptionName(subscriptionPath);

  var subscriptionFullPath = createSubscriptionPath(topicPath, subscriptionPath);

  var validateResult = function (responseObject) {
    if (!responseObject.error && !(responseObject.response.body && responseObject.response.body.entry)) {
      responseObject.error = new Error();
      responseObject.error.code = Constants.ServiceBusErrorCodeStrings.SUBSCRIPTION_NOT_FOUND;
      responseObject.error.details = 'Invalid Subscription';

      return false;
    }

    return true;
  };

  this._getResource(subscriptionFullPath, subscriptionResult, [ validateResult ], callback);
};

/**
* Returns a list of subscriptions.
*
* @param {string}             topicPath                                 A string object that represents the name of the topic for the subscriptions to retrieve.
* @param {object}             [options]                                 The request options.
* @param {int}                [options.top]                             The number of topics to fetch.
* @param {int}                [options.skip]                            The number of topics to skip.
* @param {Function(error, listsubscriptionsresult, response)} callback  `error` will contain information
*                                                                       if an error occurs; otherwise `listsubscriptionresult` will contain
*                                                                       the list of subscriptions.
*                                                                       `response` will contain information related to this operation.
* @return {undefined}
*/
ServiceBusService.prototype.listSubscriptions = function (topicPath, optionsOrCallback, callback) {
  validateTopicName(topicPath);

  var path = topicPath + '/Subscriptions/';
  var validateResult = function (responseObject) {
    if (!responseObject.error && !(responseObject.response.body && responseObject.response.body.feed.id.indexOf(path) !== -1)) {
      responseObject.error = new Error();
      responseObject.error.code = Constants.ServiceBusErrorCodeStrings.TOPIC_NOT_FOUND;
      responseObject.error.details = 'Invalid Topic';

      return false;
    }

    return true;
  };

  this._listResources(path, subscriptionResult, [ validateResult ], optionsOrCallback, callback);
};

/**
* Creates a rule.
*
* @param {string}             topicPath                                       A string object that represents the name of the topic for the subscription.
* @param {string}             subscriptionPath                                A string object that represents the name of the subscription for which the rule will be created.
* @param {string}             rulePath                                        A string object that represents the name of the rule to be created.
* @param {object}             [options]                                       The request options.
* @param {string}             [options.trueFilter]                            Defines the expression that the rule evaluates as a true filter.
* @param {string}             [options.falseFilter]                           Defines the expression that the rule evaluates as a false filter.
* @param {string}             [options.sqlExpressionFilter]                   Defines the expression that the rule evaluates. The expression string is interpreted as a SQL92 expression which must evaluate to True or False. Only one between a correlation and a sql expression can be defined.
* @param {string}             [options.correlationIdFilter]                   Defines the expression that the rule evaluates. Only the messages whose CorrelationId match the CorrelationId set in the filter expression are allowed. Only one between a correlation and a sql expression can be defined.
* @param {string}             [options.sqlRuleAction]                         Defines the expression that the rule evaluates. If the rule is of type SQL, the expression string is interpreted as a SQL92 expression which must evaluate to True or False. If the rule is of type CorrelationFilterExpression then only the messages whose CorrelationId match the CorrelationId set in the filter expression are allowed.
* @param {Function(error, createruleresult, response)} callback               `error` will contain information
*                                                                             if an error occurs; otherwise `createruleresults` will contain
*                                                                             the new rule information.
*                                                                             `response` will contain information related to this operation.
* @return {undefined}
*/
ServiceBusService.prototype.createRule = function (topicPath, subscriptionPath, rulePath, optionsOrCallback, callback) {
  validateTopicName(topicPath);
  validateSubscriptionName(subscriptionPath);
  validateRuleName(rulePath);

  var ruleFullPath = createRulePath(topicPath, subscriptionPath, rulePath);
  this._createResource(ruleFullPath, ruleResult, null, optionsOrCallback, callback);
};

/**
* Deletes a rule.
*
* @param {string}             topicPath                                           A string object that represents the name of the topic for the subscription.
* @param {string}             subscriptionPath                                    A string object that represents the name of the subscription for which the rule will be deleted.
* @param {string}             rulePath                                            A string object that represents the name of the rule to delete.
* @param {Function(error, response)} callback                                     `error` will contain information
*                                                                                 if an error occurs; otherwise `response` will contain information related to this operation.
* @return {undefined}
*/
ServiceBusService.prototype.deleteRule = function (topicPath, subscriptionPath, rulePath, callback) {
  validateTopicName(topicPath);
  validateSubscriptionName(subscriptionPath);
  validateRuleName(rulePath);

  var ruleFullPath = createRulePath(topicPath, subscriptionPath, rulePath);
  this._deleteResource(ruleFullPath, callback);
};

/**
* Retrieves a rule.
*
* @param {string}             topicPath                                           A string object that represents the name of the topic for the subscription.
* @param {string}             subscriptionPath                                    A string object that represents the name of the subscription for which the rule will be retrieved.
* @param {string}             rulePath                                            A string object that represents the name of the rule to retrieve.
* @param {Function(error, getruleresult, response)} callback                      `error` will contain information
*                                                                                 if an error occurs; otherwise `getruleresult` will contain
*                                                                                 the rule information.
*                                                                                 `response` will contain information related to this operation.
* @return {undefined}
*/
ServiceBusService.prototype.getRule = function (topicPath, subscriptionPath, rulePath, callback) {
  validateTopicName(topicPath);
  validateSubscriptionName(subscriptionPath);
  validateRuleName(rulePath);

  var ruleFullPath = createRulePath(topicPath, subscriptionPath, rulePath);

  var validateResult = function (responseObject) {
    if (!responseObject.error && !(responseObject.response.body && responseObject.response.body.entry)) {
      responseObject.error = new Error();
      responseObject.error.code = Constants.ServiceBusErrorCodeStrings.RULE_NOT_FOUND;
      responseObject.error.details = 'Invalid Rule';

      return false;
    }

    return true;
  };

  this._getResource(ruleFullPath, ruleResult, [ validateResult ], callback);
};

/**
* Returns a list of rules.
*
* @param {string}             topicPath                                 A string object that represents the name of the topic for the subscription.
* @param {string}             subscriptionPath                          A string object that represents the name of the subscription whose rules are being retrieved.
* @param {object}             [options]                                 The request options.
* @param {int}                [options.top]                             The number of topics to fetch.
* @param {int}                [options.skip]                            The number of topics to skip.
* @param {Function(error, listrulesresult, response)} callback          `error` will contain information
*                                                                       if an error occurs; otherwise `listrulesresult` will contain
*                                                                       the list of rules.
*                                                                       `response` will contain information related to this operation.
* @return {undefined}
*/
ServiceBusService.prototype.listRules = function (topicPath, subscriptionPath, optionsOrCallback, callback) {
  validateTopicName(topicPath);
  validateSubscriptionName(subscriptionPath);

  var rulesFullPath = createSubscriptionPath(topicPath, subscriptionPath) + '/Rules/';

  var validateResult = function (responseObject) {
    if (!responseObject.error && !(responseObject.response.body && responseObject.response.body.feed.id.indexOf(rulesFullPath) !== -1)) {
      responseObject.error = new Error();
      responseObject.error.code = Constants.ServiceBusErrorCodeStrings.SUBSCRIPTION_NOT_FOUND;
      responseObject.error.details = 'Invalid Subscription';

      return false;
    }

    return true;
  };

  this._listResources(rulesFullPath, ruleResult, [ validateResult ], optionsOrCallback, callback);
};

/**
* Creates a notification hub.
*
<<<<<<< HEAD
* @param {string}             hubPath                   A string object that represents the name of the notification hub.
* @param {object}             [options]                 The request options or callback function.
* @param {object}             [options.wns]             An object with the key value pairs for the WNS credentials.
* @param {object}             [options.apns]            An object with the key value pairs for the APNS credentials.
* @param {object}             [options.gcm]             An object with the key value pairs for the GCM credentials.
* @param {Function(error, result, response)} callback   `error` will contain information
*                                                       if an error occurs; otherwise `result` will contain
*                                                       the new notification hub information.
*                                                       `response` will contain information related to this operation.
=======
* @param {string}             hubPath                             A string object that represents the name of the notification hub.
* @param {object|function}    [optionsOrCallback]                 The request options or callback function.
* @param {object}             [optionsOrCallback.wns]             An object with the key value pairs for the WNS credentials.
* @param {object}             [optionsOrCallback.apns]            An object with the key value pairs for the APNS credentials.
* @param {object}             [optionsOrCallback.gcm]             An object with the key value pairs for the GCM credentials.
* @param {object}             [optionsOrCallback.mpns]            An object with the key value pairs for the MPNS credentials.
* @param {function(error, result, response)} callback             The callback function.
>>>>>>> 4c8501e8
* @return {undefined}
*
* @example
* var azure = require('azure');
* var serviceBusService = azure.createServiceBusService();
* serviceBusService.createNotificationHub('hubName', function (error) {
*   if (!error) {
*     // Notification hub created successfully
*   }
* });
*/
ServiceBusService.prototype.createNotificationHub = function (hubPath, optionsOrCallback, callback) {
  validateHubName(hubPath);

  this._createResource(hubPath, notificationHubResult, null, optionsOrCallback, callback);
};

/**
* Gets a notification hub.
*
* @param {string}             hubPath                  A string object that represents the name of the notification hub.
* @param {Function(error, result, response)} callback  `error` will contain information
*                                                                             if an error occurs; otherwise `result` will contain
*                                                                             the notification hub information.
*                                                                             `response` will contain information related to this operation.
* @return {undefined}
*/
ServiceBusService.prototype.getNotificationHub = function (hubPath, callback) {
  validateHubName(hubPath);

  var validateResult = function (responseObject) {
    if (!responseObject.error && !(responseObject.response.body && responseObject.response.body.entry)) {
      responseObject.error = new Error();
      responseObject.error.code = Constants.ServiceBusErrorCodeStrings.NOTIFICATION_HUB_NOT_FOUND;
      responseObject.error.details = 'Invalid Notification Hub';

      return false;
    }

    return true;
  };


  this._getResource(hubPath, notificationHubResult, [ validateResult ], callback);
};

/**
* Returns a list of notification hubs.
*
* @param {object}             [options]                 The request options or callback function.
* @param {int}                [options.top]             The number of topics to fetch.
* @param {int}                [options.skip]            The number of topics to skip.
* @param {Function(error, result, response)} callback   `error` will contain information
*                                                       if an error occurs; otherwise `result` will contain
*                                                       the list of notification hubs.
*                                                       `response` will contain information related to this operation.
* @return {undefined}
*/
ServiceBusService.prototype.listNotificationHubs = function (optionsOrCallback, callback) {
  this._listResources('/$Resources/NotificationHubs', notificationHubResult, null, optionsOrCallback, callback);
};

/**
* Deletes a notification hub.
*
* @param {string}             hubPath          A string object that represents the name of the notification hub.
* @param {Function(error, response)} callback  `error` will contain information
*                                              if an error occurs; otherwise `response` will contain information related to this operation.
* @return {undefined}
*/
ServiceBusService.prototype.deleteNotificationHub = function (hubPath, callback) {
  validateHubName(hubPath);

  this._deleteResource(hubPath, callback);
};

module.exports = ServiceBusService;<|MERGE_RESOLUTION|>--- conflicted
+++ resolved
@@ -1038,25 +1038,16 @@
 /**
 * Creates a notification hub.
 *
-<<<<<<< HEAD
 * @param {string}             hubPath                   A string object that represents the name of the notification hub.
 * @param {object}             [options]                 The request options or callback function.
 * @param {object}             [options.wns]             An object with the key value pairs for the WNS credentials.
 * @param {object}             [options.apns]            An object with the key value pairs for the APNS credentials.
 * @param {object}             [options.gcm]             An object with the key value pairs for the GCM credentials.
+* @param {object}             [options.mpns]            An object with the key value pairs for the MPNS credentials.
 * @param {Function(error, result, response)} callback   `error` will contain information
 *                                                       if an error occurs; otherwise `result` will contain
 *                                                       the new notification hub information.
 *                                                       `response` will contain information related to this operation.
-=======
-* @param {string}             hubPath                             A string object that represents the name of the notification hub.
-* @param {object|function}    [optionsOrCallback]                 The request options or callback function.
-* @param {object}             [optionsOrCallback.wns]             An object with the key value pairs for the WNS credentials.
-* @param {object}             [optionsOrCallback.apns]            An object with the key value pairs for the APNS credentials.
-* @param {object}             [optionsOrCallback.gcm]             An object with the key value pairs for the GCM credentials.
-* @param {object}             [optionsOrCallback.mpns]            An object with the key value pairs for the MPNS credentials.
-* @param {function(error, result, response)} callback             The callback function.
->>>>>>> 4c8501e8
 * @return {undefined}
 *
 * @example
