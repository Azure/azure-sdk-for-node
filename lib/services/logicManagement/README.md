--- conflicted
+++ resolved
@@ -1,56 +1,45 @@
----
-uid: azure-arm-logic
-summary: *content
-
----
-**This SDK will be deprecated next year and will be replaced by a new TypeScript-based isomorphic SDK (found at https://github.com/Azure/azure-sdk-for-js) which works on Node.js and browsers.**
-## Microsoft Azure SDK for Node.js - LogicManagementClient
-<<<<<<< HEAD
-=======
-
->>>>>>> 4aa80f45
-This project provides a Node.js package for accessing Azure. Right now it supports:
-- **Node.js version 6.x.x or higher**
-
-### Features
-
-
-### How to Install
-
-```bash
-npm install azure-arm-logic
-```
-
-### How to use
-
-<<<<<<< HEAD
-#### Authentication, client creation and listBySubscription workflows as an example.
-=======
-#### Authentication, client creation, and listBySubscription workflows as an example.
->>>>>>> 4aa80f45
-
-```javascript
-const msRestAzure = require("ms-rest-azure");
-const LogicManagementClient = require("azure-arm-logic");
-msRestAzure.interactiveLogin().then((creds) => {
-  const subscriptionId = "<Subscription_Id>";
-  const client = new LogicManagementClient(creds, subscriptionId);
-  const top = 1;
-  const filter = "testfilter";
-
-  return client.workflows.listBySubscription(top, filter).then((result) => {
-    console.log("The result is:");
-    console.log(result);
-  });
-}).catch((err) => {
-  console.log('An error occurred:');
-  console.dir(err, {depth: null, colors: true});
-});
-<<<<<<< HEAD
-
-=======
-```
->>>>>>> 4aa80f45
-### Related projects
-
-- [Microsoft Azure SDK for Node.js](https://github.com/Azure/azure-sdk-for-node)
+---
+uid: azure-arm-logic
+summary: *content
+
+---
+**This SDK will be deprecated next year and will be replaced by a new TypeScript-based isomorphic SDK (found at https://github.com/Azure/azure-sdk-for-js) which works on Node.js and browsers.**
+## Microsoft Azure SDK for Node.js - LogicManagementClient
+
+This project provides a Node.js package for accessing Azure. Right now it supports:
+- **Node.js version 6.x.x or higher**
+
+### Features
+
+
+### How to Install
+
+```bash
+npm install azure-arm-logic
+```
+
+### How to use
+
+#### Authentication, client creation, and listBySubscription workflows as an example.
+
+```javascript
+const msRestAzure = require("ms-rest-azure");
+const LogicManagementClient = require("azure-arm-logic");
+msRestAzure.interactiveLogin().then((creds) => {
+  const subscriptionId = "<Subscription_Id>";
+  const client = new LogicManagementClient(creds, subscriptionId);
+  const top = 1;
+  const filter = "testfilter";
+
+  return client.workflows.listBySubscription(top, filter).then((result) => {
+    console.log("The result is:");
+    console.log(result);
+  });
+}).catch((err) => {
+  console.log('An error occurred:');
+  console.dir(err, {depth: null, colors: true});
+});
+```
+### Related projects
+
+- [Microsoft Azure SDK for Node.js](https://github.com/Azure/azure-sdk-for-node)