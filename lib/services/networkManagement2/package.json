--- conflicted
+++ resolved
@@ -5,11 +5,7 @@
     "Siegemund, Frank <franksie@microsoft.com>",
     "Rajendran, Deepak <derajen@microsoft.com>"
   ],
-<<<<<<< HEAD
   "version": "0.12.0",
-=======
-  "version": "0.10.7",
->>>>>>> 2cfbc089
   "description": "Microsoft Azure Network Resource Provider Management Client Library for node",
   "tags": [
     "azure",
