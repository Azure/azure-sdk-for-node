--- conflicted
+++ resolved
@@ -47,10 +47,7 @@
    * the resource. Possible values are: 'Updating', 'Deleting', and 'Failed'.
    * @member {string} [routeTable.etag] Gets a unique read-only string that
    * changes whenever the resource is updated.
-<<<<<<< HEAD
-=======
    * @member {array} [serviceEndpoints] An array of service endpoints.
->>>>>>> 3431d0d1
    * @member {array} [ipConfigurations] Gets an array of references to the
    * network interface IP configurations using subnet.
    * @member {array} [resourceNavigationLinks] Gets an array of references to
