--- conflicted
+++ resolved
@@ -23,12 +23,7 @@
    * @member {object} [frontendIPConfiguration] A reference to frontend IP
    * addresses.
    * @member {string} [frontendIPConfiguration.id] Resource ID.
-<<<<<<< HEAD
-   * @member {string} protocol The transport protocol for the endpoint.
-   * Possible values are: 'Udp' or 'Tcp'. Possible values include: 'Udp', 'Tcp'
-=======
    * @member {string} protocol Possible values include: 'Udp', 'Tcp', 'All'
->>>>>>> 3431d0d1
    * @member {number} frontendPortRangeStart The first port number in the range
    * of external ports that will be used to provide Inbound Nat to NICs
    * associated with a load balancer. Acceptable values range between 1 and
