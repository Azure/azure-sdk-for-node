--- conflicted
+++ resolved
@@ -63,10 +63,7 @@
    * 'Failed'.
    * @member {string} [subnet.routeTable.etag] Gets a unique read-only string
    * that changes whenever the resource is updated.
-<<<<<<< HEAD
-=======
    * @member {array} [subnet.serviceEndpoints] An array of service endpoints.
->>>>>>> 3431d0d1
    * @member {array} [subnet.ipConfigurations] Gets an array of references to
    * the network interface IP configurations using subnet.
    * @member {array} [subnet.resourceNavigationLinks] Gets an array of
@@ -79,24 +76,17 @@
    * whenever the resource is updated.
    * @member {object} [publicIPAddress] The reference of the Public IP
    * resource.
-<<<<<<< HEAD
-=======
    * @member {object} [publicIPAddress.sku] The public IP address SKU.
    * @member {string} [publicIPAddress.sku.name] Name of a public IP address
    * SKU. Possible values include: 'Basic', 'Standard'
->>>>>>> 3431d0d1
    * @member {string} [publicIPAddress.publicIPAllocationMethod] The public IP
    * allocation method. Possible values are: 'Static' and 'Dynamic'. Possible
    * values include: 'Static', 'Dynamic'
    * @member {string} [publicIPAddress.publicIPAddressVersion] The public IP
    * address version. Possible values are: 'IPv4' and 'IPv6'. Possible values
    * include: 'IPv4', 'IPv6'
-<<<<<<< HEAD
-   * @member {object} [publicIPAddress.ipConfiguration]
-=======
    * @member {object} [publicIPAddress.ipConfiguration] The IP configuration
    * associated with the public IP address.
->>>>>>> 3431d0d1
    * @member {string} [publicIPAddress.ipConfiguration.privateIPAddress] The
    * private IP address of the IP configuration.
    * @member {string}
@@ -146,11 +136,8 @@
    * @member {string} [publicIPAddress.ipConfiguration.subnet.routeTable.etag]
    * Gets a unique read-only string that changes whenever the resource is
    * updated.
-<<<<<<< HEAD
-=======
    * @member {array} [publicIPAddress.ipConfiguration.subnet.serviceEndpoints]
    * An array of service endpoints.
->>>>>>> 3431d0d1
    * @member {array} [publicIPAddress.ipConfiguration.subnet.ipConfigurations]
    * Gets an array of references to the network interface IP configurations
    * using subnet.
@@ -192,12 +179,8 @@
    * resolves to this public IP address. If the reverseFqdn is specified, then
    * a PTR DNS record is created pointing from the IP address in the
    * in-addr.arpa domain to the reverse FQDN.
-<<<<<<< HEAD
-   * @member {string} [publicIPAddress.ipAddress]
-=======
    * @member {string} [publicIPAddress.ipAddress] The IP address associated
    * with the public IP address resource.
->>>>>>> 3431d0d1
    * @member {number} [publicIPAddress.idleTimeoutInMinutes] The idle timeout
    * of the public IP address.
    * @member {string} [publicIPAddress.resourceGuid] The resource GUID property
@@ -207,11 +190,8 @@
    * 'Deleting', and 'Failed'.
    * @member {string} [publicIPAddress.etag] A unique read-only string that
    * changes whenever the resource is updated.
-<<<<<<< HEAD
-=======
    * @member {array} [publicIPAddress.zones] A list of availability zones
    * denoting the IP allocated for the resource needs to come from.
->>>>>>> 3431d0d1
    * @member {string} [provisioningState] Gets the provisioning state of the
    * public IP resource. Possible values are: 'Updating', 'Deleting', and
    * 'Failed'.
@@ -219,11 +199,8 @@
    * resource group. This name can be used to access the resource.
    * @member {string} [etag] A unique read-only string that changes whenever
    * the resource is updated.
-<<<<<<< HEAD
-=======
    * @member {array} [zones] A list of availability zones denoting the IP
    * allocated for the resource needs to come from.
->>>>>>> 3431d0d1
    */
   constructor() {
     super();
