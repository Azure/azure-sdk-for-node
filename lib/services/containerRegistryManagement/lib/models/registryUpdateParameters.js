--- conflicted
+++ resolved
@@ -20,15 +20,6 @@
   /**
    * Create a RegistryUpdateParameters.
    * @member {object} [tags] The tags for the container registry.
-<<<<<<< HEAD
-   * @member {boolean} [adminUserEnabled] The value that indicates whether the
-   * admin user is enabled. This value is false by default.
-   * @member {object} [storageAccount] The parameters of a storage account for
-   * the container registry. If specified, the storage account must be in the
-   * same physical location as the container registry.
-   * @member {string} [storageAccount.name] The name of the storage account.
-   * @member {string} [storageAccount.accessKey] The access key to the storage
-=======
    * @member {object} [sku] The SKU of the container registry.
    * @member {string} [sku.name] The SKU name of the container registry.
    * Required for registry creation. Possible values include: 'Classic',
@@ -42,7 +33,6 @@
    * storage account must be in the same physical location as the container
    * registry.
    * @member {string} [storageAccount.id] The resource ID of the storage
->>>>>>> 3431d0d1
    * account.
    */
   constructor() {
