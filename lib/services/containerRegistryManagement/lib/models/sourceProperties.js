--- conflicted
+++ resolved
@@ -19,16 +19,10 @@
    * Create a SourceProperties.
    * @property {string} sourceControlType The type of source control service.
    * Possible values include: 'Github', 'VisualStudioTeamService'
-<<<<<<< HEAD
-   * @member {string} repositoryUrl The full URL to the source code repository
-   * @member {string} [branch] The branch name of the source code.
-   * @member {object} [sourceControlAuthProperties] The authorization
-=======
    * @property {string} repositoryUrl The full URL to the source code
    * repository
    * @property {string} [branch] The branch name of the source code.
    * @property {object} [sourceControlAuthProperties] The authorization
->>>>>>> 0ca1d11e
    * properties for accessing the source code repository and to set up
    * webhooks for notifications.
    * @property {string} [sourceControlAuthProperties.tokenType] The type of
