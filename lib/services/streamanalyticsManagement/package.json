{
  "name": "azure-arm-streamanalytics",
  "author": "Microsoft Corporation",
<<<<<<< HEAD
  "description": "StreamAnalyticsManagementClient Library with typescript type definitions for node",
  "version": "1.0.0-preview",
  "dependencies": {
    "ms-rest": "^2.3.3",
    "ms-rest-azure": "^2.5.5"
  },
=======
  "contributors": [
    "Zavery, Amar <amzavery@microsoft.com"
  ],
  "version": "1.1.0-preview",
  "description": "Microsoft Advisor Management Client Library for node",
  "tags": [
    "azure",
    "sdk"
  ],
>>>>>>> a0443627
  "keywords": [
    "node",
    "azure"
  ],
  "license": "MIT",
  "main": "./lib/streamAnalyticsManagementClient.js",
  "types": "./lib/streamAnalyticsManagementClient.d.ts",
  "homepage": "https://github.com/azure/azure-sdk-for-node/tree/master/lib/services/streamanalyticsManagement",
  "repository": {
    "type": "git",
    "url": "https://github.com/azure/azure-sdk-for-node.git"
  },
  "bugs": {
    "url": "https://github.com/azure/azure-sdk-for-node/issues"
  }
}<|MERGE_RESOLUTION|>--- conflicted
+++ resolved
@@ -1,24 +1,12 @@
 {
   "name": "azure-arm-streamanalytics",
   "author": "Microsoft Corporation",
-<<<<<<< HEAD
   "description": "StreamAnalyticsManagementClient Library with typescript type definitions for node",
-  "version": "1.0.0-preview",
+  "version": "1.1.0-preview",
   "dependencies": {
     "ms-rest": "^2.3.3",
     "ms-rest-azure": "^2.5.5"
   },
-=======
-  "contributors": [
-    "Zavery, Amar <amzavery@microsoft.com"
-  ],
-  "version": "1.1.0-preview",
-  "description": "Microsoft Advisor Management Client Library for node",
-  "tags": [
-    "azure",
-    "sdk"
-  ],
->>>>>>> a0443627
   "keywords": [
     "node",
     "azure"
