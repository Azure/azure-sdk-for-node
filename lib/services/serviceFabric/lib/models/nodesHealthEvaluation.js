--- conflicted
+++ resolved
@@ -13,31 +13,21 @@
 const models = require('./index');
 
 /**
-<<<<<<< HEAD
- * The evaluation of the nodes health
-=======
  * Represents health evaluation for nodes, containing health evaluations for
  * each unhealthy node that impacted current aggregated health state. Can be
  * returned when evaluating cluster health and the aggregated health state is
  * either Error or Warning.
->>>>>>> 3431d0d1
  *
  * @extends models['HealthEvaluation']
  */
 class NodesHealthEvaluation extends models['HealthEvaluation'] {
   /**
    * Create a NodesHealthEvaluation.
-<<<<<<< HEAD
-   * @member {array} [unhealthyEvaluations]
-   * @member {number} [totalCount]
-   * @member {number} [maxPercentUnhealthyNodes]
-=======
    * @member {number} [maxPercentUnhealthyNodes] Maximum allowed percentage of
    * unhealthy nodes from the ClusterHealthPolicy.
    * @member {number} [totalCount] Total number of nodes found in the health
    * store.
    * @member {array} [unhealthyEvaluations]
->>>>>>> 3431d0d1
    */
   constructor() {
     super();
