/*
 * Copyright (c) Microsoft Corporation. All rights reserved.
 * Licensed under the MIT License. See License.txt in the project root for
 * license information.
 *
 * Code generated by Microsoft (R) AutoRest Code Generator.
 * Changes may cause incorrect behavior and will be lost if the code is
 * regenerated.
 */

'use strict';

const models = require('./index');

/**
<<<<<<< HEAD
 * The health of the partition
 *
 */
class PartitionHealth {
  /**
   * Create a PartitionHealth.
   * @member {array} [healthEvents]
   * @member {string} [aggregatedHealthState] Possible values include:
   * 'Invalid', 'Ok', 'Warning', 'Error', 'Unknown'
   * @member {string} [partitionId]
   * @member {array} [replicaHealthStates]
=======
 * Information about the health of a Service Fabric partition.
 *
 * @extends models['EntityHealth']
 */
class PartitionHealth extends models['EntityHealth'] {
  /**
   * Create a PartitionHealth.
   * @member {uuid} [partitionId]
   * @member {array} [replicaHealthStates] The list of replica health states
   * associated with the partition.
>>>>>>> 3431d0d1
   */
  constructor() {
    super();
  }

  /**
   * Defines the metadata of PartitionHealth
   *
   * @returns {object} metadata of PartitionHealth
   *
   */
  mapper() {
    return {
      required: false,
      serializedName: 'PartitionHealth',
      type: {
        name: 'Composite',
        className: 'PartitionHealth',
        modelProperties: {
          aggregatedHealthState: {
            required: false,
            serializedName: 'AggregatedHealthState',
            type: {
              name: 'String'
            }
          },
          healthEvents: {
            required: false,
            serializedName: 'HealthEvents',
            type: {
              name: 'Sequence',
              element: {
                  required: false,
                  serializedName: 'HealthEventElementType',
                  type: {
                    name: 'Composite',
                    className: 'HealthEvent'
                  }
              }
            }
          },
          unhealthyEvaluations: {
            required: false,
            serializedName: 'UnhealthyEvaluations',
            type: {
              name: 'Sequence',
              element: {
                  required: false,
                  serializedName: 'HealthEvaluationWrapperElementType',
                  type: {
                    name: 'Composite',
                    className: 'HealthEvaluationWrapper'
                  }
              }
            }
          },
          healthStatistics: {
            required: false,
            serializedName: 'HealthStatistics',
            type: {
              name: 'Composite',
              className: 'HealthStatistics'
            }
          },
          partitionId: {
            required: false,
            serializedName: 'PartitionId',
            type: {
              name: 'String'
            }
          },
          replicaHealthStates: {
            required: false,
            serializedName: 'ReplicaHealthStates',
            type: {
              name: 'Sequence',
              element: {
                  required: false,
                  serializedName: 'ReplicaHealthStateElementType',
                  type: {
                    name: 'Composite',
                    polymorphicDiscriminator: {
                      serializedName: 'ServiceKind',
                      clientName: 'serviceKind'
                    },
                    uberParent: 'EntityHealthState',
                    className: 'ReplicaHealthState'
                  }
              }
            }
          }
        }
      }
    };
  }
}

module.exports = PartitionHealth;<|MERGE_RESOLUTION|>--- conflicted
+++ resolved
@@ -13,19 +13,6 @@
 const models = require('./index');
 
 /**
-<<<<<<< HEAD
- * The health of the partition
- *
- */
-class PartitionHealth {
-  /**
-   * Create a PartitionHealth.
-   * @member {array} [healthEvents]
-   * @member {string} [aggregatedHealthState] Possible values include:
-   * 'Invalid', 'Ok', 'Warning', 'Error', 'Unknown'
-   * @member {string} [partitionId]
-   * @member {array} [replicaHealthStates]
-=======
  * Information about the health of a Service Fabric partition.
  *
  * @extends models['EntityHealth']
@@ -36,7 +23,6 @@
    * @member {uuid} [partitionId]
    * @member {array} [replicaHealthStates] The list of replica health states
    * associated with the partition.
->>>>>>> 3431d0d1
    */
   constructor() {
     super();
