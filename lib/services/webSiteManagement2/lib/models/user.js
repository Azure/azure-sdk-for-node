--- conflicted
+++ resolved
@@ -15,15 +15,9 @@
 /**
  * User crendentials used for publishing activity.
  *
-<<<<<<< HEAD
- * @extends models['Resource']
- */
-class User extends models['Resource'] {
-=======
  * @extends models['ProxyOnlyResource']
  */
 class User extends models['ProxyOnlyResource'] {
->>>>>>> 3431d0d1
   /**
    * Create a User.
    * @member {string} [userName] Username
