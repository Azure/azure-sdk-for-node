/*
 * Copyright (c) Microsoft Corporation. All rights reserved.
 * Licensed under the MIT License. See License.txt in the project root for
 * license information.
 *
 * Code generated by Microsoft (R) AutoRest Code Generator.
 * Changes may cause incorrect behavior and will be lost if the code is
 * regenerated.
 */

'use strict';

const models = require('./index');

/**
<<<<<<< HEAD
 * Azure resource.
=======
 * Azure resource. This resource is tracked in Azure Resource Manager
>>>>>>> 3431d0d1
 *
 * @extends models['BaseResource']
 */
class Resource extends models['BaseResource'] {
  /**
   * Create a Resource.
   * @member {string} [id] Resource Id.
   * @member {string} [name] Resource Name.
   * @member {string} [kind] Kind of resource.
   * @member {string} location Resource Location.
   * @member {string} [type] Resource type.
   * @member {object} [tags] Resource tags.
   */
  constructor() {
    super();
  }

  /**
   * Defines the metadata of Resource
   *
   * @returns {object} metadata of Resource
   *
   */
  mapper() {
    return {
      required: false,
      serializedName: 'Resource',
      type: {
        name: 'Composite',
        className: 'Resource',
        modelProperties: {
          id: {
            required: false,
            readOnly: true,
            serializedName: 'id',
            type: {
              name: 'String'
            }
          },
          name: {
            required: false,
            readOnly: true,
            serializedName: 'name',
            type: {
              name: 'String'
            }
          },
          kind: {
            required: false,
            serializedName: 'kind',
            type: {
              name: 'String'
            }
          },
          location: {
            required: true,
            serializedName: 'location',
            type: {
              name: 'String'
            }
          },
          type: {
            required: false,
            readOnly: true,
            serializedName: 'type',
            type: {
              name: 'String'
            }
          },
          tags: {
            required: false,
            serializedName: 'tags',
            type: {
              name: 'Dictionary',
              value: {
                  required: false,
                  serializedName: 'StringElementType',
                  type: {
                    name: 'String'
                  }
              }
            }
          }
        }
      }
    };
  }
}

module.exports = Resource;<|MERGE_RESOLUTION|>--- conflicted
+++ resolved
@@ -13,11 +13,7 @@
 const models = require('./index');
 
 /**
-<<<<<<< HEAD
- * Azure resource.
-=======
  * Azure resource. This resource is tracked in Azure Resource Manager
->>>>>>> 3431d0d1
  *
  * @extends models['BaseResource']
  */
