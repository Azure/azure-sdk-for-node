/*
 * Copyright (c) Microsoft Corporation. All rights reserved.
 * Licensed under the MIT License. See License.txt in the project root for
 * license information.
 *
 * Code generated by Microsoft (R) AutoRest Code Generator.
 * Changes may cause incorrect behavior and will be lost if the code is
 * regenerated.
 */

'use strict';

const models = require('./index');

/**
 * Http logs configuration.
 *
 */
class HttpLogsConfig {
  /**
   * Create a HttpLogsConfig.
   * @member {object} [fileSystem] Http logs to file system configuration.
   * @member {number} [fileSystem.retentionInMb] Maximum size in megabytes that
   * http log files can use.
   * When reached old log files will be removed to make space for new ones.
   * Value can range between 25 and 100.
   * @member {number} [fileSystem.retentionInDays] Retention in days.
   * Remove files older than X days.
   * 0 or lower means no retention.
<<<<<<< HEAD
   * @member {boolean} [fileSystem.enabled] Enabled.
=======
   * @member {boolean} [fileSystem.enabled] True if configuration is enabled,
   * false if it is disabled and null if configuration is not set.
>>>>>>> 3431d0d1
   * @member {object} [azureBlobStorage] Http logs to azure blob storage
   * configuration.
   * @member {string} [azureBlobStorage.sasUrl] SAS url to a azure blob
   * container with read/write/list/delete permissions.
   * @member {number} [azureBlobStorage.retentionInDays] Retention in days.
   * Remove blobs older than X days.
   * 0 or lower means no retention.
<<<<<<< HEAD
   * @member {boolean} [azureBlobStorage.enabled] Enabled.
=======
   * @member {boolean} [azureBlobStorage.enabled] True if configuration is
   * enabled, false if it is disabled and null if configuration is not set.
>>>>>>> 3431d0d1
   */
  constructor() {
  }

  /**
   * Defines the metadata of HttpLogsConfig
   *
   * @returns {object} metadata of HttpLogsConfig
   *
   */
  mapper() {
    return {
      required: false,
      serializedName: 'HttpLogsConfig',
      type: {
        name: 'Composite',
        className: 'HttpLogsConfig',
        modelProperties: {
          fileSystem: {
            required: false,
            serializedName: 'fileSystem',
            type: {
              name: 'Composite',
              className: 'FileSystemHttpLogsConfig'
            }
          },
          azureBlobStorage: {
            required: false,
            serializedName: 'azureBlobStorage',
            type: {
              name: 'Composite',
              className: 'AzureBlobStorageHttpLogsConfig'
            }
          }
        }
      }
    };
  }
}

module.exports = HttpLogsConfig;<|MERGE_RESOLUTION|>--- conflicted
+++ resolved
@@ -27,12 +27,8 @@
    * @member {number} [fileSystem.retentionInDays] Retention in days.
    * Remove files older than X days.
    * 0 or lower means no retention.
-<<<<<<< HEAD
-   * @member {boolean} [fileSystem.enabled] Enabled.
-=======
    * @member {boolean} [fileSystem.enabled] True if configuration is enabled,
    * false if it is disabled and null if configuration is not set.
->>>>>>> 3431d0d1
    * @member {object} [azureBlobStorage] Http logs to azure blob storage
    * configuration.
    * @member {string} [azureBlobStorage.sasUrl] SAS url to a azure blob
@@ -40,12 +36,8 @@
    * @member {number} [azureBlobStorage.retentionInDays] Retention in days.
    * Remove blobs older than X days.
    * 0 or lower means no retention.
-<<<<<<< HEAD
-   * @member {boolean} [azureBlobStorage.enabled] Enabled.
-=======
    * @member {boolean} [azureBlobStorage.enabled] True if configuration is
    * enabled, false if it is disabled and null if configuration is not set.
->>>>>>> 3431d0d1
    */
   constructor() {
   }
