--- conflicted
+++ resolved
@@ -11,11 +11,7 @@
 'use strict';
 
 /**
-<<<<<<< HEAD
- * Additional parameters for the Certificate_add operation.
-=======
  * Additional parameters for add operation.
->>>>>>> 3431d0d1
  *
  */
 class CertificateAddOptions {
