--- conflicted
+++ resolved
@@ -11,40 +11,24 @@
 'use strict';
 
 /**
-<<<<<<< HEAD
- * @summary A reference to an Azure Virtual Machines Marketplace image. To get
- * the list of all imageReferences verified by Azure Batch, see the 'List
- * supported node agent SKUs' operation.
-=======
  * @summary A reference to an Azure Virtual Machines Marketplace image or a
  * custom Azure Virtual Machine image. To get the list of all Azure Marketplace
  * image references verified by Azure Batch, see the 'List node agent SKUs'
  * operation.
->>>>>>> 3431d0d1
   *
  */
 class ImageReference {
   /**
    * Create a ImageReference.
-<<<<<<< HEAD
-   * @member {string} publisher The publisher of the Azure Virtual Machines
-   * Marketplace image. For example, Canonical or MicrosoftWindowsServer.
-   * @member {string} offer The offer type of the Azure Virtual Machines
-   * Marketplace image. For example, UbuntuServer or WindowsServer.
-   * @member {string} sku The SKU of the Azure Virtual Machines Marketplace
-=======
    * @member {string} [publisher] The publisher of the Azure Virtual Machines
    * Marketplace image. For example, Canonical or MicrosoftWindowsServer.
    * @member {string} [offer] The offer type of the Azure Virtual Machines
    * Marketplace image. For example, UbuntuServer or WindowsServer.
    * @member {string} [sku] The SKU of the Azure Virtual Machines Marketplace
->>>>>>> 3431d0d1
    * image. For example, 14.04.0-LTS or 2012-R2-Datacenter.
    * @member {string} [version] The version of the Azure Virtual Machines
    * Marketplace image. A value of 'latest' can be specified to select the
    * latest version of an image. If omitted, the default is 'latest'.
-<<<<<<< HEAD
-=======
    * @member {string} [virtualMachineImageId] The ARM resource identifier of
    * the virtual machine image. Computes nodes of the pool will be created
    * using this custom image. This is of the form
@@ -54,7 +38,6 @@
    * the Azure Batch account. For information about the firewall settings for
    * the Batch node agent to communicate with the Batch service see
    * https://docs.microsoft.com/en-us/azure/batch/batch-api-basics#virtual-network-vnet-and-firewall-configuration.
->>>>>>> 3431d0d1
    */
   constructor() {
   }
