/*
 * Copyright (c) Microsoft Corporation. All rights reserved.
 * Licensed under the MIT License. See License.txt in the project root for
 * license information.
 *
 * Code generated by Microsoft (R) AutoRest Code Generator.
 * Changes may cause incorrect behavior and will be lost if the code is
 * regenerated.
 */

'use strict';

/**
<<<<<<< HEAD
 * Additional parameters for the JobSchedule_enable operation.
=======
 * Additional parameters for enable operation.
>>>>>>> 3431d0d1
 *
 */
class JobScheduleEnableOptions {
  /**
   * Create a JobScheduleEnableOptions.
   * @member {number} [timeout] The maximum time that the server can spend
   * processing the request, in seconds. The default is 30 seconds. Default
   * value: 30 .
   * @member {uuid} [clientRequestId] The caller-generated request identity, in
   * the form of a GUID with no decoration such as curly braces, e.g.
   * 9C4D50EE-2D56-4CD3-8152-34347DC9F2B0.
   * @member {boolean} [returnClientRequestId] Whether the server should return
   * the client-request-id in the response. Default value: false .
   * @member {date} [ocpDate] The time the request was issued. Client libraries
   * typically set this to the current system clock time; set it explicitly if
   * you are calling the REST API directly.
   * @member {string} [ifMatch] An ETag value associated with the version of
   * the resource known to the client. The operation will be performed only if
   * the resource's current ETag on the service exactly matches the value
   * specified by the client.
   * @member {string} [ifNoneMatch] An ETag value associated with the version
   * of the resource known to the client. The operation will be performed only
   * if the resource's current ETag on the service does not match the value
   * specified by the client.
   * @member {date} [ifModifiedSince] A timestamp indicating the last modified
   * time of the resource known to the client. The operation will be performed
   * only if the resource on the service has been modified since the specified
   * time.
   * @member {date} [ifUnmodifiedSince] A timestamp indicating the last
   * modified time of the resource known to the client. The operation will be
   * performed only if the resource on the service has not been modified since
   * the specified time.
   */
  constructor() {
  }

  /**
   * Defines the metadata of JobScheduleEnableOptions
   *
   * @returns {object} metadata of JobScheduleEnableOptions
   *
   */
  mapper() {
    return {
      required: false,
      type: {
        name: 'Composite',
        className: 'JobScheduleEnableOptions',
        modelProperties: {
          timeout: {
            required: false,
            defaultValue: 30,
            type: {
              name: 'Number'
            }
          },
          clientRequestId: {
            required: false,
            type: {
              name: 'String'
            }
          },
          returnClientRequestId: {
            required: false,
            defaultValue: false,
            type: {
              name: 'Boolean'
            }
          },
          ocpDate: {
            required: false,
            type: {
              name: 'DateTimeRfc1123'
            }
          },
          ifMatch: {
            required: false,
            type: {
              name: 'String'
            }
          },
          ifNoneMatch: {
            required: false,
            type: {
              name: 'String'
            }
          },
          ifModifiedSince: {
            required: false,
            type: {
              name: 'DateTimeRfc1123'
            }
          },
          ifUnmodifiedSince: {
            required: false,
            type: {
              name: 'DateTimeRfc1123'
            }
          }
        }
      }
    };
  }
}

module.exports = JobScheduleEnableOptions;<|MERGE_RESOLUTION|>--- conflicted
+++ resolved
@@ -11,11 +11,7 @@
 'use strict';
 
 /**
-<<<<<<< HEAD
- * Additional parameters for the JobSchedule_enable operation.
-=======
  * Additional parameters for enable operation.
->>>>>>> 3431d0d1
  *
  */
 class JobScheduleEnableOptions {
