--- conflicted
+++ resolved
@@ -11,11 +11,7 @@
 'use strict';
 
 /**
-<<<<<<< HEAD
- * Additional parameters for the listUsageMetricsNext operation.
-=======
  * Additional parameters for listUsageMetricsNext operation.
->>>>>>> 3431d0d1
  *
  */
 class PoolListUsageMetricsNextOptions {
