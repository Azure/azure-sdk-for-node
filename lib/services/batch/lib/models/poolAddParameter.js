/*
 * Copyright (c) Microsoft Corporation. All rights reserved.
 * Licensed under the MIT License. See License.txt in the project root for
 * license information.
 *
 * Code generated by Microsoft (R) AutoRest Code Generator.
 * Changes may cause incorrect behavior and will be lost if the code is
 * regenerated.
 */

'use strict';

const models = require('./index');

/**
 * @summary A pool in the Azure Batch service to add.
  *
 */
class PoolAddParameter {
  /**
   * Create a PoolAddParameter.
   * @member {string} id A string that uniquely identifies the pool within the
   * account. The ID can contain any combination of alphanumeric characters
   * including hyphens and underscores, and cannot contain more than 64
   * characters. The ID is case-preserving and case-insensitive (that is, you
   * may not have two pool IDs within an account that differ only by case).
   * @member {string} [displayName] The display name for the pool. The display
   * name need not be unique and can contain any Unicode characters up to a
   * maximum length of 1024.
   * @member {string} vmSize The size of virtual machines in the pool. All
   * virtual machines in a pool are the same size. For information about
   * available sizes of virtual machines for Cloud Services pools (pools
   * created with cloudServiceConfiguration), see Sizes for Cloud Services
   * (http://azure.microsoft.com/documentation/articles/cloud-services-sizes-specs/).
<<<<<<< HEAD
   * Batch supports all Cloud Services VM sizes except ExtraSmall. For
   * information about available VM sizes for pools using images from the
   * Virtual Machines Marketplace (pools created with
=======
   * Batch supports all Cloud Services VM sizes except ExtraSmall, A1V2 and
   * A2V2. For information about available VM sizes for pools using images from
   * the Virtual Machines Marketplace (pools created with
>>>>>>> 3431d0d1
   * virtualMachineConfiguration) see Sizes for Virtual Machines (Linux)
   * (https://azure.microsoft.com/documentation/articles/virtual-machines-linux-sizes/)
   * or Sizes for Virtual Machines (Windows)
   * (https://azure.microsoft.com/documentation/articles/virtual-machines-windows-sizes/).
   * Batch supports all Azure VM sizes except STANDARD_A0 and those with
   * premium storage (STANDARD_GS, STANDARD_DS, and STANDARD_DSV2 series).
   * @member {object} [cloudServiceConfiguration] The cloud service
   * configuration for the pool. This property and virtualMachineConfiguration
   * are mutually exclusive and one of the properties must be specified. This
   * property cannot be specified if the Batch account was created with its
   * poolAllocationMode property set to 'UserSubscription'.
   * @member {string} [cloudServiceConfiguration.osFamily] Possible values are:
   * 2 - OS Family 2, equivalent to Windows Server 2008 R2 SP1. 3 - OS Family
   * 3, equivalent to Windows Server 2012. 4 - OS Family 4, equivalent to
   * Windows Server 2012 R2. 5 - OS Family 5, equivalent to Windows Server
   * 2016. For more information, see Azure Guest OS Releases
   * (https://azure.microsoft.com/documentation/articles/cloud-services-guestos-update-matrix/#releases).
   * @member {string} [cloudServiceConfiguration.targetOSVersion] The default
   * value is * which specifies the latest operating system version for the
   * specified OS family.
   * @member {string} [cloudServiceConfiguration.currentOSVersion] This may
   * differ from targetOSVersion if the pool state is Upgrading. In this case
   * some virtual machines may be on the targetOSVersion and some may be on the
   * currentOSVersion during the upgrade process. Once all virtual machines
   * have upgraded, currentOSVersion is updated to be the same as
   * targetOSVersion.
   * @member {object} [virtualMachineConfiguration] The virtual machine
   * configuration for the pool. This property and cloudServiceConfiguration
   * are mutually exclusive and one of the properties must be specified.
<<<<<<< HEAD
   * @member {object} [virtualMachineConfiguration.imageReference] This
   * property and osDisk are mutually exclusive and one of the properties must
   * be specified.
=======
   * @member {object} [virtualMachineConfiguration.imageReference]
>>>>>>> 3431d0d1
   * @member {string} [virtualMachineConfiguration.imageReference.publisher]
   * For example, Canonical or MicrosoftWindowsServer.
   * @member {string} [virtualMachineConfiguration.imageReference.offer] For
   * example, UbuntuServer or WindowsServer.
   * @member {string} [virtualMachineConfiguration.imageReference.sku] For
   * example, 14.04.0-LTS or 2012-R2-Datacenter.
   * @member {string} [virtualMachineConfiguration.imageReference.version] A
   * value of 'latest' can be specified to select the latest version of an
   * image. If omitted, the default is 'latest'.
<<<<<<< HEAD
   * @member {object} [virtualMachineConfiguration.osDisk] This property can be
   * specified only if the Batch account was created with its
   * poolAllocationMode property set to 'UserSubscription'. This property and
   * imageReference are mutually exclusive and one of the properties must be
   * specified.
   * @member {array} [virtualMachineConfiguration.osDisk.imageUris] All the
   * VHDs must be identical and must reside in an Azure Storage account within
   * the same subscription and same region as the Batch account. For best
   * performance, it is recommended that each VHD resides in a separate Azure
   * Storage account. Each VHD can serve upto 20 Windows compute nodes or 40
   * Linux compute nodes. You must supply enough VHD URIs to satisfy the
   * 'targetDedicated' property of the pool. If you do not supply enough VHD
   * URIs, the pool will partially allocate compute nodes, and a resize error
   * will occur.
   * @member {string} [virtualMachineConfiguration.osDisk.caching] none - The
   * caching mode for the disk is not enabled. readOnly - The caching mode for
   * the disk is read only. readWrite - The caching mode for the disk is read
   * and write. The default value for caching is none. For information about
   * the caching options see:
=======
   * @member {string}
   * [virtualMachineConfiguration.imageReference.virtualMachineImageId] This
   * property is mutually exclusive with other ImageReference properties. The
   * virtual machine image must be in the same region and subscription as the
   * Azure Batch account. For information about the firewall settings for the
   * Batch node agent to communicate with the Batch service see
   * https://docs.microsoft.com/en-us/azure/batch/batch-api-basics#virtual-network-vnet-and-firewall-configuration.
   * @member {object} [virtualMachineConfiguration.osDisk]
   * @member {string} [virtualMachineConfiguration.osDisk.caching] Values are:
   *
   * none - The caching mode for the disk is not enabled.
   * readOnly - The caching mode for the disk is read only.
   * readWrite - The caching mode for the disk is read and write.
   *
   * The default value for caching is none. For information about the caching
   * options see:
>>>>>>> 3431d0d1
   * https://blogs.msdn.microsoft.com/windowsazurestorage/2012/06/27/exploring-windows-azure-drives-disks-and-images/.
   * Possible values include: 'none', 'readOnly', 'readWrite'
   * @member {string} [virtualMachineConfiguration.nodeAgentSKUId] The Batch
   * node agent is a program that runs on each node in the pool, and provides
   * the command-and-control interface between the node and the Batch service.
   * There are different implementations of the node agent, known as SKUs, for
   * different operating systems. You must specify a node agent SKU which
   * matches the selected image reference. To get the list of supported node
   * agent SKUs along with their list of verified image references, see the
   * 'List supported node agent SKUs' operation.
   * @member {object} [virtualMachineConfiguration.windowsConfiguration] This
   * property must not be specified if the imageReference or osDisk property
   * specifies a Linux OS image.
   * @member {boolean}
   * [virtualMachineConfiguration.windowsConfiguration.enableAutomaticUpdates]
   * If omitted, the default value is true.
<<<<<<< HEAD
=======
   * @member {array} [virtualMachineConfiguration.dataDisks] This property must
   * be specified if the compute nodes in the pool need to have empty data
   * disks attached to them. This cannot be updated.
   * @member {string} [virtualMachineConfiguration.licenseType] This only
   * applies to images that contain the Windows operating system, and should
   * only be used when you hold valid on-premises licenses for the nodes which
   * will be deployed. If omitted, no on-premises licensing discount is
   * applied. Values are:
   *
   * Windows_Server - The on-premises license is for Windows Server.
   * Windows_Client - The on-premises license is for Windows Client.
   * @member {object} [virtualMachineConfiguration.containerConfiguration] If
   * specified, setup is performed on each node in the pool to allow tasks to
   * run in containers. All regular tasks and job manager tasks run on this
   * pool must specify the containerSettings property, and all other tasks may
   * specify it.
   * @member {array}
   * [virtualMachineConfiguration.containerConfiguration.containerImageNames]
   * This is the full image reference, as would be specified to "docker pull".
   * An image will be sourced from the default Docker registry unless the image
   * is fully qualified with an alternative registry.
   * @member {array}
   * [virtualMachineConfiguration.containerConfiguration.containerRegistries]
   * If any images must be downloaded from a private registry which requires
   * credentials, then those credentials must be provided here.
>>>>>>> 3431d0d1
   * @member {moment.duration} [resizeTimeout] The timeout for allocation of
   * compute nodes to the pool. This timeout applies only to manual scaling; it
   * has no effect when enableAutoScale is set to true. The default value is 15
   * minutes. The minimum value is 5 minutes. If you specify a value less than
   * 5 minutes, the Batch service returns an error; if you are calling the REST
   * API directly, the HTTP status code is 400 (Bad Request).
<<<<<<< HEAD
   * @member {number} [targetDedicated] The desired number of compute nodes in
   * the pool. This property must have the default value if enableAutoScale is
   * true. It is required if enableAutoScale is false.
   * @member {boolean} [enableAutoScale] Whether the pool size should
   * automatically adjust over time. If true, the autoScaleFormula property
   * must be set. If false, the targetDedicated property must be set. The
   * default value is false.
=======
   * @member {number} [targetDedicatedNodes] The desired number of dedicated
   * compute nodes in the pool. This property must not be specified if
   * enableAutoScale is set to true. If enableAutoScale is set to false, then
   * you must set either targetDedicatedNodes, targetLowPriorityNodes, or both.
   * @member {number} [targetLowPriorityNodes] The desired number of
   * low-priority compute nodes in the pool. This property must not be
   * specified if enableAutoScale is set to true. If enableAutoScale is set to
   * false, then you must set either targetDedicatedNodes,
   * targetLowPriorityNodes, or both.
   * @member {boolean} [enableAutoScale] Whether the pool size should
   * automatically adjust over time. If false, at least one of
   * targetDedicateNodes and targetLowPriorityNodes must be specified. If true,
   * the autoScaleFormula property is required and the pool automatically
   * resizes according to the formula. The default value is false.
>>>>>>> 3431d0d1
   * @member {string} [autoScaleFormula] A formula for the desired number of
   * compute nodes in the pool. This property must not be specified if
   * enableAutoScale is set to false. It is required if enableAutoScale is set
   * to true. The formula is checked for validity before the pool is created.
   * If the formula is not valid, the Batch service rejects the request with
   * detailed error information. For more information about specifying this
   * formula, see 'Automatically scale compute nodes in an Azure Batch pool'
   * (https://azure.microsoft.com/documentation/articles/batch-automatic-scaling/).
   * @member {moment.duration} [autoScaleEvaluationInterval] The time interval
   * at which to automatically adjust the pool size according to the autoscale
   * formula. The default value is 15 minutes. The minimum and maximum value
   * are 5 minutes and 168 hours respectively. If you specify a value less than
   * 5 minutes or greater than 168 hours, the Batch service returns an error;
   * if you are calling the REST API directly, the HTTP status code is 400 (Bad
   * Request).
   * @member {boolean} [enableInterNodeCommunication] Whether the pool permits
   * direct communication between nodes. Enabling inter-node communication
   * limits the maximum size of the pool due to deployment restrictions on the
   * nodes of the pool. This may result in the pool not reaching its desired
   * size. The default value is false.
   * @member {object} [networkConfiguration] The network configuration for the
   * pool.
   * @member {string} [networkConfiguration.subnetId] The virtual network must
   * be in the same region and subscription as the Azure Batch account. The
   * specified subnet should have enough free IP addresses to accommodate the
   * number of nodes in the pool. If the subnet doesn't have enough free IP
   * addresses, the pool will partially allocate compute nodes, and a resize
   * error will occur. The 'MicrosoftAzureBatch' service principal must have
   * the 'Classic Virtual Machine Contributor' Role-Based Access Control (RBAC)
   * role for the specified VNet. The specified subnet must allow communication
   * from the Azure Batch service to be able to schedule tasks on the compute
   * nodes. This can be verified by checking if the specified VNet has any
   * associated Network Security Groups (NSG). If communication to the compute
   * nodes in the specified subnet is denied by an NSG, then the Batch service
<<<<<<< HEAD
   * will set the state of the compute nodes to unusable. This property can
   * only be specified for pools created with a cloudServiceConfiguration.
=======
   * will set the state of the compute nodes to unusable. For pools created
   * with virtualMachineConfiguration only ARM virtual networks
   * ('Microsoft.Network/virtualNetworks') are supported, but for pools created
   * with cloudServiceConfiguration both ARM and classic virtual networks are
   * supported. If the specified VNet has any associated Network Security
   * Groups (NSG), then a few reserved system ports must be enabled for inbound
   * communication. For pools created with a virtual machine configuration,
   * enable ports 29876 and 29877, as well as port 22 for Linux and port 3389
   * for Windows. For pools created with a cloud service configuration, enable
   * ports 10100, 20100, and 30100. Also enable outbound connections to Azure
   * Storage on port 443. For more details see:
   * https://docs.microsoft.com/en-us/azure/batch/batch-api-basics#virtual-network-vnet-and-firewall-configuration
   * @member {object} [networkConfiguration.endpointConfiguration] Pool
   * endpoint configuration is only supported on pools with the
   * virtualMachineConfiguration property.
   * @member {array}
   * [networkConfiguration.endpointConfiguration.inboundNATPools] The maximum
   * number of inbound NAT pools per Batch pool is 5. If the maximum number of
   * inbound NAT pools is exceeded the request fails with HTTP status code 400.
>>>>>>> 3431d0d1
   * @member {object} [startTask] A task specified to run on each compute node
   * as it joins the pool. The task runs when the node is added to the pool or
   * when the node is restarted.
   * @member {string} [startTask.commandLine] The command line does not run
   * under a shell, and therefore cannot take advantage of shell features such
   * as environment variable expansion. If you want to take advantage of such
   * features, you should invoke the shell in the command line, for example
   * using "cmd /c MyCommand" in Windows or "/bin/sh -c MyCommand" in Linux.
<<<<<<< HEAD
   * @member {array} [startTask.resourceFiles]
=======
   * @member {object} [startTask.containerSettings] When this is specified, all
   * directories recursively below the AZ_BATCH_NODE_ROOT_DIR (the root of
   * Azure Batch directories on the node) are mapped into the container, all
   * task environment variables are mapped into the container, and the task
   * command line is executed in the container.
   * @member {string} [startTask.containerSettings.containerRunOptions] These
   * additional options are supplied as arguments to the "docker create"
   * command, in addition to those controlled by the Batch Service.
   * @member {string} [startTask.containerSettings.imageName] This is the full
   * image reference, as would be specified to "docker pull". If no tag is
   * provided as part of the image name, the tag ":latest" is used as a
   * default.
   * @member {object} [startTask.containerSettings.registry] This setting can
   * be omitted if was already provided at pool creation.
   * @member {string} [startTask.containerSettings.registry.registryServer] If
   * omitted, the default is "docker.io".
   * @member {string} [startTask.containerSettings.registry.userName]
   * @member {string} [startTask.containerSettings.registry.password]
   * @member {array} [startTask.resourceFiles] Files listed under this element
   * are located in the task's working directory.
>>>>>>> 3431d0d1
   * @member {array} [startTask.environmentSettings]
   * @member {object} [startTask.userIdentity] If omitted, the task runs as a
   * non-administrative user unique to the task.
   * @member {string} [startTask.userIdentity.userName] The userName and
   * autoUser properties are mutually exclusive; you must specify one but not
   * both.
   * @member {object} [startTask.userIdentity.autoUser] The userName and
   * autoUser properties are mutually exclusive; you must specify one but not
   * both.
<<<<<<< HEAD
   * @member {string} [startTask.userIdentity.autoUser.scope] pool - specifies
   * that the task runs as the common auto user account which is created on
   * every node in a pool. task - specifies that the service should create a
   * new user for the task. The default value is task. Possible values include:
   * 'task', 'pool'
=======
   * @member {string} [startTask.userIdentity.autoUser.scope] Values are:
   *
   * pool - specifies that the task runs as the common auto user account which
   * is created on every node in a pool.
   * task - specifies that the service should create a new user for the task.
   * The default value is task. Possible values include: 'task', 'pool'
>>>>>>> 3431d0d1
   * @member {string} [startTask.userIdentity.autoUser.elevationLevel] nonAdmin
   * - The auto user is a standard user without elevated access. admin - The
   * auto user is a user with elevated access and operates with full
   * Administrator permissions. The default value is nonAdmin. Possible values
   * include: 'nonAdmin', 'admin'
   * @member {number} [startTask.maxTaskRetryCount] The Batch service retries a
   * task if its exit code is nonzero. Note that this value specifically
   * controls the number of retries. The Batch service will try the task once,
   * and may then retry up to this limit. For example, if the maximum retry
   * count is 3, Batch tries the task up to 4 times (one initial try and 3
   * retries). If the maximum retry count is 0, the Batch service does not
   * retry the task. If the maximum retry count is -1, the Batch service
   * retries the task without limit.
   * @member {boolean} [startTask.waitForSuccess] If true and the start task
   * fails on a compute node, the Batch service retries the start task up to
   * its maximum retry count (maxTaskRetryCount). If the task has still not
   * completed successfully after all retries, then the Batch service marks the
   * compute node unusable, and will not schedule tasks to it. This condition
<<<<<<< HEAD
   * can be detected via the node state and scheduling error detail. If false,
   * the Batch service will not wait for the start task to complete. In this
   * case, other tasks can start executing on the compute node while the start
   * task is still running; and even if the start task fails, new tasks will
=======
   * can be detected via the node state and failure info details. If false, the
   * Batch service will not wait for the start task to complete. In this case,
   * other tasks can start executing on the compute node while the start task
   * is still running; and even if the start task fails, new tasks will
>>>>>>> 3431d0d1
   * continue to be scheduled on the node. The default is false.
   * @member {array} [certificateReferences] The list of certificates to be
   * installed on each compute node in the pool. For Windows compute nodes, the
   * Batch service installs the certificates to the specified certificate store
   * and location. For Linux compute nodes, the certificates are stored in a
   * directory inside the task working directory and an environment variable
   * AZ_BATCH_CERTIFICATES_DIR is supplied to the task to query for this
   * location. For certificates with visibility of 'remoteUser', a 'certs'
   * directory is created in the user's home directory (e.g.,
   * /home/{user-name}/certs) and certificates are placed in that directory.
   * @member {array} [applicationPackageReferences] The list of application
<<<<<<< HEAD
   * packages to be installed on each compute node in the pool. This property
   * is currently not supported on pools created using the
   * virtualMachineConfiguration (IaaS) property.
=======
   * packages to be installed on each compute node in the pool.
   * @member {array} [applicationLicenses] The list of application licenses the
   * Batch service will make available on each compute node in the pool. The
   * list of application licenses must be a subset of available Batch service
   * application licenses. If a license is requested which is not supported,
   * pool creation will fail.
>>>>>>> 3431d0d1
   * @member {number} [maxTasksPerNode] The maximum number of tasks that can
   * run concurrently on a single compute node in the pool. The default value
   * is 1. The maximum value of this setting depends on the size of the compute
   * nodes in the pool (the vmSize setting).
<<<<<<< HEAD
   * @member {object} [taskSchedulingPolicy] How the Batch service distributes
   * tasks between compute nodes in the pool.
   * @member {string} [taskSchedulingPolicy.nodeFillType] Possible values
   * include: 'spread', 'pack', 'unmapped'
=======
   * @member {object} [taskSchedulingPolicy] How tasks are distributed across
   * compute nodes in a pool.
   * @member {string} [taskSchedulingPolicy.nodeFillType] Possible values
   * include: 'spread', 'pack'
>>>>>>> 3431d0d1
   * @member {array} [userAccounts] The list of user accounts to be created on
   * each node in the pool.
   * @member {array} [metadata] A list of name-value pairs associated with the
   * pool as metadata. The Batch service does not assign any meaning to
   * metadata; it is solely for the use of user code.
   */
  constructor() {
  }

  /**
   * Defines the metadata of PoolAddParameter
   *
   * @returns {object} metadata of PoolAddParameter
   *
   */
  mapper() {
    return {
      required: false,
      serializedName: 'PoolAddParameter',
      type: {
        name: 'Composite',
        className: 'PoolAddParameter',
        modelProperties: {
          id: {
            required: true,
            serializedName: 'id',
            type: {
              name: 'String'
            }
          },
          displayName: {
            required: false,
            serializedName: 'displayName',
            type: {
              name: 'String'
            }
          },
          vmSize: {
            required: true,
            serializedName: 'vmSize',
            type: {
              name: 'String'
            }
          },
          cloudServiceConfiguration: {
            required: false,
            serializedName: 'cloudServiceConfiguration',
            type: {
              name: 'Composite',
              className: 'CloudServiceConfiguration'
            }
          },
          virtualMachineConfiguration: {
            required: false,
            serializedName: 'virtualMachineConfiguration',
            type: {
              name: 'Composite',
              className: 'VirtualMachineConfiguration'
            }
          },
          resizeTimeout: {
            required: false,
            serializedName: 'resizeTimeout',
            type: {
              name: 'TimeSpan'
            }
          },
          targetDedicated: {
            required: false,
            serializedName: 'targetDedicated',
            type: {
              name: 'Number'
            }
          },
          enableAutoScale: {
            required: false,
            serializedName: 'enableAutoScale',
            type: {
              name: 'Boolean'
            }
          },
          autoScaleFormula: {
            required: false,
            serializedName: 'autoScaleFormula',
            type: {
              name: 'String'
            }
          },
          autoScaleEvaluationInterval: {
            required: false,
            serializedName: 'autoScaleEvaluationInterval',
            type: {
              name: 'TimeSpan'
            }
          },
          enableInterNodeCommunication: {
            required: false,
            serializedName: 'enableInterNodeCommunication',
            type: {
              name: 'Boolean'
            }
          },
          networkConfiguration: {
            required: false,
            serializedName: 'networkConfiguration',
            type: {
              name: 'Composite',
              className: 'NetworkConfiguration'
            }
          },
          startTask: {
            required: false,
            serializedName: 'startTask',
            type: {
              name: 'Composite',
              className: 'StartTask'
            }
          },
          certificateReferences: {
            required: false,
            serializedName: 'certificateReferences',
            type: {
              name: 'Sequence',
              element: {
                  required: false,
                  serializedName: 'CertificateReferenceElementType',
                  type: {
                    name: 'Composite',
                    className: 'CertificateReference'
                  }
              }
            }
          },
          applicationPackageReferences: {
            required: false,
            serializedName: 'applicationPackageReferences',
            type: {
              name: 'Sequence',
              element: {
                  required: false,
                  serializedName: 'ApplicationPackageReferenceElementType',
                  type: {
                    name: 'Composite',
                    className: 'ApplicationPackageReference'
                  }
              }
            }
          },
          maxTasksPerNode: {
            required: false,
            serializedName: 'maxTasksPerNode',
            type: {
              name: 'Number'
            }
          },
          taskSchedulingPolicy: {
            required: false,
            serializedName: 'taskSchedulingPolicy',
            type: {
              name: 'Composite',
              className: 'TaskSchedulingPolicy'
            }
          },
          userAccounts: {
            required: false,
            serializedName: 'userAccounts',
            type: {
              name: 'Sequence',
              element: {
                  required: false,
                  serializedName: 'UserAccountElementType',
                  type: {
                    name: 'Composite',
                    className: 'UserAccount'
                  }
              }
            }
          },
          metadata: {
            required: false,
            serializedName: 'metadata',
            type: {
              name: 'Sequence',
              element: {
                  required: false,
                  serializedName: 'MetadataItemElementType',
                  type: {
                    name: 'Composite',
                    className: 'MetadataItem'
                  }
              }
            }
          }
        }
      }
    };
  }
}

module.exports = PoolAddParameter;<|MERGE_RESOLUTION|>--- conflicted
+++ resolved
@@ -32,15 +32,9 @@
    * available sizes of virtual machines for Cloud Services pools (pools
    * created with cloudServiceConfiguration), see Sizes for Cloud Services
    * (http://azure.microsoft.com/documentation/articles/cloud-services-sizes-specs/).
-<<<<<<< HEAD
-   * Batch supports all Cloud Services VM sizes except ExtraSmall. For
-   * information about available VM sizes for pools using images from the
-   * Virtual Machines Marketplace (pools created with
-=======
    * Batch supports all Cloud Services VM sizes except ExtraSmall, A1V2 and
    * A2V2. For information about available VM sizes for pools using images from
    * the Virtual Machines Marketplace (pools created with
->>>>>>> 3431d0d1
    * virtualMachineConfiguration) see Sizes for Virtual Machines (Linux)
    * (https://azure.microsoft.com/documentation/articles/virtual-machines-linux-sizes/)
    * or Sizes for Virtual Machines (Windows)
@@ -70,13 +64,7 @@
    * @member {object} [virtualMachineConfiguration] The virtual machine
    * configuration for the pool. This property and cloudServiceConfiguration
    * are mutually exclusive and one of the properties must be specified.
-<<<<<<< HEAD
-   * @member {object} [virtualMachineConfiguration.imageReference] This
-   * property and osDisk are mutually exclusive and one of the properties must
-   * be specified.
-=======
    * @member {object} [virtualMachineConfiguration.imageReference]
->>>>>>> 3431d0d1
    * @member {string} [virtualMachineConfiguration.imageReference.publisher]
    * For example, Canonical or MicrosoftWindowsServer.
    * @member {string} [virtualMachineConfiguration.imageReference.offer] For
@@ -86,27 +74,6 @@
    * @member {string} [virtualMachineConfiguration.imageReference.version] A
    * value of 'latest' can be specified to select the latest version of an
    * image. If omitted, the default is 'latest'.
-<<<<<<< HEAD
-   * @member {object} [virtualMachineConfiguration.osDisk] This property can be
-   * specified only if the Batch account was created with its
-   * poolAllocationMode property set to 'UserSubscription'. This property and
-   * imageReference are mutually exclusive and one of the properties must be
-   * specified.
-   * @member {array} [virtualMachineConfiguration.osDisk.imageUris] All the
-   * VHDs must be identical and must reside in an Azure Storage account within
-   * the same subscription and same region as the Batch account. For best
-   * performance, it is recommended that each VHD resides in a separate Azure
-   * Storage account. Each VHD can serve upto 20 Windows compute nodes or 40
-   * Linux compute nodes. You must supply enough VHD URIs to satisfy the
-   * 'targetDedicated' property of the pool. If you do not supply enough VHD
-   * URIs, the pool will partially allocate compute nodes, and a resize error
-   * will occur.
-   * @member {string} [virtualMachineConfiguration.osDisk.caching] none - The
-   * caching mode for the disk is not enabled. readOnly - The caching mode for
-   * the disk is read only. readWrite - The caching mode for the disk is read
-   * and write. The default value for caching is none. For information about
-   * the caching options see:
-=======
    * @member {string}
    * [virtualMachineConfiguration.imageReference.virtualMachineImageId] This
    * property is mutually exclusive with other ImageReference properties. The
@@ -123,7 +90,6 @@
    *
    * The default value for caching is none. For information about the caching
    * options see:
->>>>>>> 3431d0d1
    * https://blogs.msdn.microsoft.com/windowsazurestorage/2012/06/27/exploring-windows-azure-drives-disks-and-images/.
    * Possible values include: 'none', 'readOnly', 'readWrite'
    * @member {string} [virtualMachineConfiguration.nodeAgentSKUId] The Batch
@@ -140,8 +106,6 @@
    * @member {boolean}
    * [virtualMachineConfiguration.windowsConfiguration.enableAutomaticUpdates]
    * If omitted, the default value is true.
-<<<<<<< HEAD
-=======
    * @member {array} [virtualMachineConfiguration.dataDisks] This property must
    * be specified if the compute nodes in the pool need to have empty data
    * disks attached to them. This cannot be updated.
@@ -167,22 +131,12 @@
    * [virtualMachineConfiguration.containerConfiguration.containerRegistries]
    * If any images must be downloaded from a private registry which requires
    * credentials, then those credentials must be provided here.
->>>>>>> 3431d0d1
    * @member {moment.duration} [resizeTimeout] The timeout for allocation of
    * compute nodes to the pool. This timeout applies only to manual scaling; it
    * has no effect when enableAutoScale is set to true. The default value is 15
    * minutes. The minimum value is 5 minutes. If you specify a value less than
    * 5 minutes, the Batch service returns an error; if you are calling the REST
    * API directly, the HTTP status code is 400 (Bad Request).
-<<<<<<< HEAD
-   * @member {number} [targetDedicated] The desired number of compute nodes in
-   * the pool. This property must have the default value if enableAutoScale is
-   * true. It is required if enableAutoScale is false.
-   * @member {boolean} [enableAutoScale] Whether the pool size should
-   * automatically adjust over time. If true, the autoScaleFormula property
-   * must be set. If false, the targetDedicated property must be set. The
-   * default value is false.
-=======
    * @member {number} [targetDedicatedNodes] The desired number of dedicated
    * compute nodes in the pool. This property must not be specified if
    * enableAutoScale is set to true. If enableAutoScale is set to false, then
@@ -197,7 +151,6 @@
    * targetDedicateNodes and targetLowPriorityNodes must be specified. If true,
    * the autoScaleFormula property is required and the pool automatically
    * resizes according to the formula. The default value is false.
->>>>>>> 3431d0d1
    * @member {string} [autoScaleFormula] A formula for the desired number of
    * compute nodes in the pool. This property must not be specified if
    * enableAutoScale is set to false. It is required if enableAutoScale is set
@@ -232,10 +185,6 @@
    * nodes. This can be verified by checking if the specified VNet has any
    * associated Network Security Groups (NSG). If communication to the compute
    * nodes in the specified subnet is denied by an NSG, then the Batch service
-<<<<<<< HEAD
-   * will set the state of the compute nodes to unusable. This property can
-   * only be specified for pools created with a cloudServiceConfiguration.
-=======
    * will set the state of the compute nodes to unusable. For pools created
    * with virtualMachineConfiguration only ARM virtual networks
    * ('Microsoft.Network/virtualNetworks') are supported, but for pools created
@@ -255,7 +204,6 @@
    * [networkConfiguration.endpointConfiguration.inboundNATPools] The maximum
    * number of inbound NAT pools per Batch pool is 5. If the maximum number of
    * inbound NAT pools is exceeded the request fails with HTTP status code 400.
->>>>>>> 3431d0d1
    * @member {object} [startTask] A task specified to run on each compute node
    * as it joins the pool. The task runs when the node is added to the pool or
    * when the node is restarted.
@@ -264,9 +212,6 @@
    * as environment variable expansion. If you want to take advantage of such
    * features, you should invoke the shell in the command line, for example
    * using "cmd /c MyCommand" in Windows or "/bin/sh -c MyCommand" in Linux.
-<<<<<<< HEAD
-   * @member {array} [startTask.resourceFiles]
-=======
    * @member {object} [startTask.containerSettings] When this is specified, all
    * directories recursively below the AZ_BATCH_NODE_ROOT_DIR (the root of
    * Azure Batch directories on the node) are mapped into the container, all
@@ -287,7 +232,6 @@
    * @member {string} [startTask.containerSettings.registry.password]
    * @member {array} [startTask.resourceFiles] Files listed under this element
    * are located in the task's working directory.
->>>>>>> 3431d0d1
    * @member {array} [startTask.environmentSettings]
    * @member {object} [startTask.userIdentity] If omitted, the task runs as a
    * non-administrative user unique to the task.
@@ -297,20 +241,12 @@
    * @member {object} [startTask.userIdentity.autoUser] The userName and
    * autoUser properties are mutually exclusive; you must specify one but not
    * both.
-<<<<<<< HEAD
-   * @member {string} [startTask.userIdentity.autoUser.scope] pool - specifies
-   * that the task runs as the common auto user account which is created on
-   * every node in a pool. task - specifies that the service should create a
-   * new user for the task. The default value is task. Possible values include:
-   * 'task', 'pool'
-=======
    * @member {string} [startTask.userIdentity.autoUser.scope] Values are:
    *
    * pool - specifies that the task runs as the common auto user account which
    * is created on every node in a pool.
    * task - specifies that the service should create a new user for the task.
    * The default value is task. Possible values include: 'task', 'pool'
->>>>>>> 3431d0d1
    * @member {string} [startTask.userIdentity.autoUser.elevationLevel] nonAdmin
    * - The auto user is a standard user without elevated access. admin - The
    * auto user is a user with elevated access and operates with full
@@ -329,17 +265,10 @@
    * its maximum retry count (maxTaskRetryCount). If the task has still not
    * completed successfully after all retries, then the Batch service marks the
    * compute node unusable, and will not schedule tasks to it. This condition
-<<<<<<< HEAD
-   * can be detected via the node state and scheduling error detail. If false,
-   * the Batch service will not wait for the start task to complete. In this
-   * case, other tasks can start executing on the compute node while the start
-   * task is still running; and even if the start task fails, new tasks will
-=======
    * can be detected via the node state and failure info details. If false, the
    * Batch service will not wait for the start task to complete. In this case,
    * other tasks can start executing on the compute node while the start task
    * is still running; and even if the start task fails, new tasks will
->>>>>>> 3431d0d1
    * continue to be scheduled on the node. The default is false.
    * @member {array} [certificateReferences] The list of certificates to be
    * installed on each compute node in the pool. For Windows compute nodes, the
@@ -351,33 +280,20 @@
    * directory is created in the user's home directory (e.g.,
    * /home/{user-name}/certs) and certificates are placed in that directory.
    * @member {array} [applicationPackageReferences] The list of application
-<<<<<<< HEAD
-   * packages to be installed on each compute node in the pool. This property
-   * is currently not supported on pools created using the
-   * virtualMachineConfiguration (IaaS) property.
-=======
    * packages to be installed on each compute node in the pool.
    * @member {array} [applicationLicenses] The list of application licenses the
    * Batch service will make available on each compute node in the pool. The
    * list of application licenses must be a subset of available Batch service
    * application licenses. If a license is requested which is not supported,
    * pool creation will fail.
->>>>>>> 3431d0d1
    * @member {number} [maxTasksPerNode] The maximum number of tasks that can
    * run concurrently on a single compute node in the pool. The default value
    * is 1. The maximum value of this setting depends on the size of the compute
    * nodes in the pool (the vmSize setting).
-<<<<<<< HEAD
-   * @member {object} [taskSchedulingPolicy] How the Batch service distributes
-   * tasks between compute nodes in the pool.
-   * @member {string} [taskSchedulingPolicy.nodeFillType] Possible values
-   * include: 'spread', 'pack', 'unmapped'
-=======
    * @member {object} [taskSchedulingPolicy] How tasks are distributed across
    * compute nodes in a pool.
    * @member {string} [taskSchedulingPolicy.nodeFillType] Possible values
    * include: 'spread', 'pack'
->>>>>>> 3431d0d1
    * @member {array} [userAccounts] The list of user accounts to be created on
    * each node in the pool.
    * @member {array} [metadata] A list of name-value pairs associated with the
@@ -445,9 +361,16 @@
               name: 'TimeSpan'
             }
           },
-          targetDedicated: {
-            required: false,
-            serializedName: 'targetDedicated',
+          targetDedicatedNodes: {
+            required: false,
+            serializedName: 'targetDedicatedNodes',
+            type: {
+              name: 'Number'
+            }
+          },
+          targetLowPriorityNodes: {
+            required: false,
+            serializedName: 'targetLowPriorityNodes',
             type: {
               name: 'Number'
             }
@@ -526,6 +449,20 @@
               }
             }
           },
+          applicationLicenses: {
+            required: false,
+            serializedName: 'applicationLicenses',
+            type: {
+              name: 'Sequence',
+              element: {
+                  required: false,
+                  serializedName: 'StringElementType',
+                  type: {
+                    name: 'String'
+                  }
+              }
+            }
+          },
           maxTasksPerNode: {
             required: false,
             serializedName: 'maxTasksPerNode',
