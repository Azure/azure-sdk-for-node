--- conflicted
+++ resolved
@@ -11,11 +11,7 @@
 'use strict';
 
 /**
-<<<<<<< HEAD
- * Additional parameters for the JobSchedule_exists operation.
-=======
  * Additional parameters for exists operation.
->>>>>>> 3431d0d1
  *
  */
 class JobScheduleExistsOptions {
