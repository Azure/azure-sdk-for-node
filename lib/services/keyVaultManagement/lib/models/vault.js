/*
 * Copyright (c) Microsoft Corporation. All rights reserved.
 * Licensed under the MIT License. See License.txt in the project root for
 * license information.
 *
 * Code generated by Microsoft (R) AutoRest Code Generator.
 * Changes may cause incorrect behavior and will be lost if the code is
 * regenerated.
 */

'use strict';

const models = require('./index');

/**
 * Resource information with extended details.
 *
 * @extends models['Resource']
 */
class Vault extends models['Resource'] {
  /**
   * Create a Vault.
   * @member {object} properties Properties of the vault
<<<<<<< HEAD
   * @member {string} [properties.vaultUri] The URI of the vault for performing
   * operations on keys and secrets.
=======
>>>>>>> 3431d0d1
   * @member {uuid} [properties.tenantId] The Azure Active Directory tenant ID
   * that should be used for authenticating requests to the key vault.
   * @member {object} [properties.sku] SKU details
   * @member {string} [properties.sku.name] SKU name to specify whether the key
   * vault is a standard vault or a premium vault. Possible values include:
   * 'standard', 'premium'
   * @member {array} [properties.accessPolicies] An array of 0 to 16 identities
   * that have access to the key vault. All identities in the array must use
   * the same tenant ID as the key vault's tenant ID.
<<<<<<< HEAD
=======
   * @member {string} [properties.vaultUri] The URI of the vault for performing
   * operations on keys and secrets.
>>>>>>> 3431d0d1
   * @member {boolean} [properties.enabledForDeployment] Property to specify
   * whether Azure Virtual Machines are permitted to retrieve certificates
   * stored as secrets from the key vault.
   * @member {boolean} [properties.enabledForDiskEncryption] Property to
   * specify whether Azure Disk Encryption is permitted to retrieve secrets
   * from the vault and unwrap keys.
   * @member {boolean} [properties.enabledForTemplateDeployment] Property to
   * specify whether Azure Resource Manager is permitted to retrieve secrets
   * from the key vault.
   * @member {boolean} [properties.enableSoftDelete] Property to specify
<<<<<<< HEAD
   * whether the 'soft delete' functionality is enabled for this key vault.
=======
   * whether the 'soft delete' functionality is enabled for this key vault. It
   * does not accept false value.
   * @member {string} [properties.createMode] The vault's create mode to
   * indicate whether the vault need to be recovered or not. Possible values
   * include: 'recover', 'default'
>>>>>>> 3431d0d1
   */
  constructor() {
    super();
  }

  /**
   * Defines the metadata of Vault
   *
   * @returns {object} metadata of Vault
   *
   */
  mapper() {
    return {
      required: false,
      serializedName: 'Vault',
      type: {
        name: 'Composite',
        className: 'Vault',
        modelProperties: {
          id: {
            required: false,
            readOnly: true,
            serializedName: 'id',
            type: {
              name: 'String'
            }
          },
          name: {
            required: true,
            serializedName: 'name',
            type: {
              name: 'String'
            }
          },
          type: {
            required: false,
            readOnly: true,
            serializedName: 'type',
            type: {
              name: 'String'
            }
          },
          location: {
            required: true,
            serializedName: 'location',
            type: {
              name: 'String'
            }
          },
          tags: {
            required: false,
            serializedName: 'tags',
            type: {
              name: 'Dictionary',
              value: {
                  required: false,
                  serializedName: 'StringElementType',
                  type: {
                    name: 'String'
                  }
              }
            }
          },
          properties: {
            required: true,
            serializedName: 'properties',
            defaultValue: {},
            type: {
              name: 'Composite',
              className: 'VaultProperties'
            }
          }
        }
      }
    };
  }
}

module.exports = Vault;<|MERGE_RESOLUTION|>--- conflicted
+++ resolved
@@ -21,11 +21,6 @@
   /**
    * Create a Vault.
    * @member {object} properties Properties of the vault
-<<<<<<< HEAD
-   * @member {string} [properties.vaultUri] The URI of the vault for performing
-   * operations on keys and secrets.
-=======
->>>>>>> 3431d0d1
    * @member {uuid} [properties.tenantId] The Azure Active Directory tenant ID
    * that should be used for authenticating requests to the key vault.
    * @member {object} [properties.sku] SKU details
@@ -35,11 +30,8 @@
    * @member {array} [properties.accessPolicies] An array of 0 to 16 identities
    * that have access to the key vault. All identities in the array must use
    * the same tenant ID as the key vault's tenant ID.
-<<<<<<< HEAD
-=======
    * @member {string} [properties.vaultUri] The URI of the vault for performing
    * operations on keys and secrets.
->>>>>>> 3431d0d1
    * @member {boolean} [properties.enabledForDeployment] Property to specify
    * whether Azure Virtual Machines are permitted to retrieve certificates
    * stored as secrets from the key vault.
@@ -50,15 +42,11 @@
    * specify whether Azure Resource Manager is permitted to retrieve secrets
    * from the key vault.
    * @member {boolean} [properties.enableSoftDelete] Property to specify
-<<<<<<< HEAD
-   * whether the 'soft delete' functionality is enabled for this key vault.
-=======
    * whether the 'soft delete' functionality is enabled for this key vault. It
    * does not accept false value.
    * @member {string} [properties.createMode] The vault's create mode to
    * indicate whether the vault need to be recovered or not. Possible values
    * include: 'recover', 'default'
->>>>>>> 3431d0d1
    */
   constructor() {
     super();
