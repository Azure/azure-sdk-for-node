/*
 * Copyright (c) Microsoft Corporation. All rights reserved.
 * Licensed under the MIT License. See License.txt in the project root for
 * license information.
 *
 * Code generated by Microsoft (R) AutoRest Code Generator.
 * Changes may cause incorrect behavior and will be lost if the code is
 * regenerated.
 */

'use strict';

const models = require('./index');

/**
 * Properties of the vault
 *
 */
class VaultProperties {
  /**
   * Create a VaultProperties.
   * @member {uuid} tenantId The Azure Active Directory tenant ID that should
   * be used for authenticating requests to the key vault.
   * @member {object} sku SKU details
   * @member {string} [sku.name] SKU name to specify whether the key vault is a
   * standard vault or a premium vault. Possible values include: 'standard',
   * 'premium'
   * @member {array} [accessPolicies] An array of 0 to 16 identities that have
   * access to the key vault. All identities in the array must use the same
   * tenant ID as the key vault's tenant ID.
   * @member {string} [vaultUri] The URI of the vault for performing operations
   * on keys and secrets.
   * @member {boolean} [enabledForDeployment] Property to specify whether Azure
   * Virtual Machines are permitted to retrieve certificates stored as secrets
   * from the key vault.
   * @member {boolean} [enabledForDiskEncryption] Property to specify whether
   * Azure Disk Encryption is permitted to retrieve secrets from the vault and
   * unwrap keys.
   * @member {boolean} [enabledForTemplateDeployment] Property to specify
   * whether Azure Resource Manager is permitted to retrieve secrets from the
   * key vault.
   * @member {boolean} [enableSoftDelete] Property specifying whether
   * recoverable deletion is enabled for this key vault. Setting this property
   * to true activates the soft delete feature, whereby vaults or vault
   * entities can be recovered after deletion. Enabling this functionality is
   * irreversible - that is, the property does not accept false as its value.
   * @member {string} [createMode] The vault's create mode to indicate whether
   * the vault need to be recovered or not. Possible values include: 'recover',
   * 'default'
   * @member {boolean} [enablePurgeProtection] Property specifying whether
   * protection against purge is enabled for this vault. Setting this property
   * to true activates protection against purge for this vault and its content
   * - only the Key Vault service may initiate a hard, irrecoverable deletion.
   * The setting is effective only if soft delete is also enabled. Enabling
   * this functionality is irreversible - that is, the property does not accept
   * false as its value.
<<<<<<< HEAD
   * @member {object} [networkAcls] A collection of rules governing the
   * accessibility of the vault from specific network locations.
   * @member {string} [networkAcls.bypass] Tells what traffic can bypass
   * network rules. This can be 'AzureServices' or 'None'.  If not specified
   * the default is 'AzureServices'. Possible values include: 'AzureServices',
   * 'None'
   * @member {string} [networkAcls.defaultAction] The default action when no
   * rule from ipRules and from virtualNetworkRules match. This is only used
   * after the bypass property has been evaluated. Possible values include:
   * 'Allow', 'Deny'
   * @member {array} [networkAcls.ipRules] The list of IP address rules.
   * @member {array} [networkAcls.virtualNetworkRules] The list of virtual
   * network rules.
=======
>>>>>>> 84eb1f64
   */
  constructor() {
  }

  /**
   * Defines the metadata of VaultProperties
   *
   * @returns {object} metadata of VaultProperties
   *
   */
  mapper() {
    return {
      required: false,
      serializedName: 'VaultProperties',
      type: {
        name: 'Composite',
        className: 'VaultProperties',
        modelProperties: {
          tenantId: {
            required: true,
            serializedName: 'tenantId',
            type: {
              name: 'String'
            }
          },
          sku: {
            required: true,
            serializedName: 'sku',
            defaultValue: {},
            type: {
              name: 'Composite',
              className: 'Sku'
            }
          },
          accessPolicies: {
            required: false,
            serializedName: 'accessPolicies',
            type: {
              name: 'Sequence',
              element: {
                  required: false,
                  serializedName: 'AccessPolicyEntryElementType',
                  type: {
                    name: 'Composite',
                    className: 'AccessPolicyEntry'
                  }
              }
            }
          },
          vaultUri: {
            required: false,
            serializedName: 'vaultUri',
            type: {
              name: 'String'
            }
          },
          enabledForDeployment: {
            required: false,
            serializedName: 'enabledForDeployment',
            type: {
              name: 'Boolean'
            }
          },
          enabledForDiskEncryption: {
            required: false,
            serializedName: 'enabledForDiskEncryption',
            type: {
              name: 'Boolean'
            }
          },
          enabledForTemplateDeployment: {
            required: false,
            serializedName: 'enabledForTemplateDeployment',
            type: {
              name: 'Boolean'
            }
          },
          enableSoftDelete: {
            required: false,
            serializedName: 'enableSoftDelete',
            type: {
              name: 'Boolean'
            }
          },
          createMode: {
            required: false,
            serializedName: 'createMode',
            type: {
              name: 'Enum',
              allowedValues: [ 'recover', 'default' ]
            }
          },
          enablePurgeProtection: {
            required: false,
            serializedName: 'enablePurgeProtection',
            type: {
              name: 'Boolean'
            }
<<<<<<< HEAD
          },
          networkAcls: {
            required: false,
            serializedName: 'networkAcls',
            type: {
              name: 'Composite',
              className: 'NetworkRuleSet'
            }
=======
>>>>>>> 84eb1f64
          }
        }
      }
    };
  }
}

module.exports = VaultProperties;<|MERGE_RESOLUTION|>--- conflicted
+++ resolved
@@ -54,7 +54,6 @@
    * The setting is effective only if soft delete is also enabled. Enabling
    * this functionality is irreversible - that is, the property does not accept
    * false as its value.
-<<<<<<< HEAD
    * @member {object} [networkAcls] A collection of rules governing the
    * accessibility of the vault from specific network locations.
    * @member {string} [networkAcls.bypass] Tells what traffic can bypass
@@ -68,8 +67,6 @@
    * @member {array} [networkAcls.ipRules] The list of IP address rules.
    * @member {array} [networkAcls.virtualNetworkRules] The list of virtual
    * network rules.
-=======
->>>>>>> 84eb1f64
    */
   constructor() {
   }
@@ -168,7 +165,6 @@
             type: {
               name: 'Boolean'
             }
-<<<<<<< HEAD
           },
           networkAcls: {
             required: false,
@@ -177,8 +173,6 @@
               name: 'Composite',
               className: 'NetworkRuleSet'
             }
-=======
->>>>>>> 84eb1f64
           }
         }
       }
