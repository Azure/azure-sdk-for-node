--- conflicted
+++ resolved
@@ -184,12 +184,8 @@
  *
  * @member {string} [runtimeVersion] the runtime version of the Data Lake
  * Analytics engine to use for the specific type of job being run.
-<<<<<<< HEAD
- * @member {string} script the script to run
-=======
  * @member {string} script the script to run. Please note that the maximum
  * script size is 3 MB.
->>>>>>> 3431d0d1
  * @member {string} type Polymorphic Discriminator
  */
 export interface JobProperties {
@@ -240,17 +236,10 @@
  * @member {number} [yarnApplicationTimeStamp] the timestamp (in ticks) for the
  * yarn application executing the job. This value should not be set by the user
  * and will be ignored if it is.
-<<<<<<< HEAD
- * @member {string} [compileMode] Optionally enforces a specific compilation
- * mode for the job during execution. If this is not specified during
- * submission, the server will determine the optimal compilation mode. Possible
- * values include: 'Semantic', 'Full', 'SingleBox'
-=======
  * @member {string} [compileMode] the specific compilation mode for the job
  * used during execution. If this is not specified during submission, the
  * server will determine the optimal compilation mode. Possible values include:
  * 'Semantic', 'Full', 'SingleBox'
->>>>>>> 3431d0d1
  */
 export interface USqlJobProperties extends JobProperties {
   readonly resources?: JobResource[];
@@ -347,11 +336,8 @@
  * @member {string} [source] the ultimate source of the failure (usually either
  * SYSTEM or USER).
  * @member {string} [description] the error message description
-<<<<<<< HEAD
-=======
  * @member {object} [innerError] the inner error of this specific job error
  * message, if any.
->>>>>>> 3431d0d1
  */
 export interface JobInnerError {
   readonly diagnosticCode?: number;
@@ -414,11 +400,8 @@
  * @member {string} [innerError.source] the ultimate source of the failure
  * (usually either SYSTEM or USER).
  * @member {string} [innerError.description] the error message description
-<<<<<<< HEAD
-=======
  * @member {object} [innerError.innerError] the inner error of this specific
  * job error message, if any.
->>>>>>> 3431d0d1
  * @member {string} [severity] the severity level of the failure. Possible
  * values include: 'Warning', 'Error', 'Info', 'SevereWarning', 'Deprecated',
  * 'UserWarning'
@@ -538,23 +521,6 @@
 
 /**
  * @class
-<<<<<<< HEAD
- * Initializes a new instance of the JobPipelineInformationListResult class.
- * @constructor
- * List of job pipeline information items.
- *
- * @member {array} [value] the list of job pipeline information items.
- * @member {string} [nextLink] the link (url) to the next page of results.
- */
-export interface JobPipelineInformationListResult {
-  readonly value?: JobPipelineInformation[];
-  readonly nextLink?: string;
-}
-
-/**
- * @class
-=======
->>>>>>> 3431d0d1
  * Initializes a new instance of the JobRecurrenceInformation class.
  * @constructor
  * Recurrence job information for a specific recurrence.
@@ -597,10 +563,6 @@
  * @constructor
  * Data Lake Analytics Job Parameters base class for build and submit.
  *
-<<<<<<< HEAD
- * @member {array} [value] the list of job recurrence information items.
- * @member {string} [nextLink] the link (url) to the next page of results.
-=======
  * @member {string} type the job type of the current job (Hive or USql).
  * Possible values include: 'USql', 'Hive'
  * @member {object} properties the job specific properties.
@@ -662,7 +624,6 @@
  * The parameters used to build a new Data Lake Analytics job.
  *
  * @member {string} [name] the friendly name of the job to build.
->>>>>>> 3431d0d1
  */
 export interface BuildJobParameters extends BaseJobParameters {
   name?: string;
@@ -679,11 +640,6 @@
  * @member {string} type the job type of the current job (Hive or USql).
  * Possible values include: 'USql', 'Hive'
  * @member {string} [submitter] the user or account that submitted the job.
-<<<<<<< HEAD
- * @member {array} [errorMessage] the error message details for the job, if the
- * job failed.
-=======
->>>>>>> 3431d0d1
  * @member {number} [degreeOfParallelism] the degree of parallelism used for
  * this job. This must be greater than 0, if set to less than 0 it will default
  * to 1. Default value: 1 .
@@ -706,16 +662,6 @@
  * @member {array} [logFilePatterns] the list of log file name patterns to find
  * in the logFolder. '*' is the only matching character allowed. Example
  * format: jobExecution*.log or *mylog*.txt
-<<<<<<< HEAD
- * @member {array} [stateAuditRecords] the job state audit records, indicating
- * when various operations have been performed on this job.
- * @member {object} properties the job specific properties.
- * @member {string} [properties.runtimeVersion] the runtime version of the Data
- * Lake Analytics engine to use for the specific type of job being run.
- * @member {string} [properties.script] the script to run
- * @member {string} [properties.type] Polymorphic Discriminator
-=======
->>>>>>> 3431d0d1
  * @member {object} [related] the recurring job relationship information
  * properties.
  * @member {uuid} [related.pipelineId] the job relationship pipeline identifier
@@ -751,56 +697,6 @@
 
 /**
  * @class
-<<<<<<< HEAD
- * Initializes a new instance of the JobInfoListResult class.
- * @constructor
- * List of jobInfo items.
- *
- * @member {array} [value] the list of jobInfo items.
- * @member {string} [nextLink] the link (url) to the next page of results.
- */
-export interface JobInfoListResult {
-  readonly value?: JobInformation[];
-  readonly nextLink?: string;
-}
-
-/**
- * @class
- * Initializes a new instance of the JobPipelineInformationListResult class.
- * @constructor
- * List of job pipeline information items.
- *
- * @member {array} [value] the list of job pipeline information items.
- * @member {string} [nextLink] the link (url) to the next page of results.
- */
-export interface JobPipelineInformationListResult {
-  readonly value?: JobPipelineInformation[];
-  readonly nextLink?: string;
-}
-
-/**
- * @class
- * Initializes a new instance of the JobRecurrenceInformationListResult class.
- * @constructor
- * List of job recurrence information items.
- *
- * @member {array} [value] the list of job recurrence information items.
- * @member {string} [nextLink] the link (url) to the next page of results.
- */
-export interface JobRecurrenceInformationListResult {
-  readonly value?: JobRecurrenceInformation[];
-  readonly nextLink?: string;
-}
-
-/**
- * @class
- * Initializes a new instance of the JobInfoListResult class.
- * @constructor
- * List of jobInfo items.
- *
- * @member {array} [value] the list of jobInfo items.
- * @member {string} [nextLink] the link (url) to the next page of results.
-=======
  * Initializes a new instance of the JobInformation class.
  * @constructor
  * The extended Data Lake Analytics job information properties returned when
@@ -816,7 +712,6 @@
  * @member {string} [properties.script] the script to run. Please note that the
  * maximum script size is 3 MB.
  * @member {string} [properties.type] Polymorphic Discriminator
->>>>>>> 3431d0d1
  */
 export interface JobInformation extends JobInformationBasic {
   readonly errorMessage?: JobErrorDetails[];
