/*
 * Copyright (c) Microsoft Corporation. All rights reserved.
 * Licensed under the MIT License. See License.txt in the project root for
 * license information.
 *
 * Code generated by Microsoft (R) AutoRest Code Generator.
 * Changes may cause incorrect behavior and will be lost if the code is
 * regenerated.
 */

'use strict';

const models = require('./index');

/**
<<<<<<< HEAD
 * Properties required to create a new endpoint.
=======
 * Properties required to create or update an endpoint.
>>>>>>> 3431d0d1
 *
 * @extends models['BaseResource']
 */
class EndpointUpdateParameters extends models['BaseResource'] {
  /**
   * Create a EndpointUpdateParameters.
   * @member {object} [tags] Endpoint tags.
   * @member {string} [originHostHeader] The host header CDN sends along with
   * content requests to origin. The default value is the host name of the
   * origin.
<<<<<<< HEAD
   * @member {string} [originPath] The path used when CDN sends request to
   * origin.
=======
   * @member {string} [originPath] A directory path on the origin that CDN can
   * use to retreive content from, e.g. contoso.cloudapp.net/originpath.
>>>>>>> 3431d0d1
   * @member {array} [contentTypesToCompress] List of content types on which
   * compression applies. The value should be a valid MIME type.
   * @member {boolean} [isCompressionEnabled] Indicates whether content
   * compression is enabled on CDN. Default value is false. If compression is
   * enabled, content will be served as compressed if user requests for a
   * compressed version. Content won't be compressed on CDN when requested
   * content is smaller than 1 byte or larger than 1 MB.
   * @member {boolean} [isHttpAllowed] Indicates whether HTTP traffic is
   * allowed on the endpoint. Default value is true. At least one protocol
   * (HTTP or HTTPS) must be allowed.
   * @member {boolean} [isHttpsAllowed] Indicates whether HTTPS traffic is
   * allowed on the endpoint. Default value is true. At least one protocol
   * (HTTP or HTTPS) must be allowed.
<<<<<<< HEAD
   * @member {string} [queryStringCachingBehavior] Defines the query string
   * caching behavior. Possible values include: 'IgnoreQueryString',
   * 'BypassCaching', 'UseQueryString', 'NotSet'
   * @member {string} [optimizationType] Customer can specify what scenario
   * they want this CDN endpoint to optimize, e.g. Download, Media services.
   * With this information we can apply scenario driven optimization.
   * @member {array} [geoFilters] List of rules defining user geo access within
   * a CDN endpoint. Each geo filter defines an acess rule to a specified path
   * or content, e.g. block APAC for path /pictures/
=======
   * @member {string} [queryStringCachingBehavior] Defines how CDN caches
   * requests that include query strings. You can ignore any query strings when
   * caching, bypass caching to prevent requests that contain query strings
   * from being cached, or cache every request with a unique URL. Possible
   * values include: 'IgnoreQueryString', 'BypassCaching', 'UseQueryString',
   * 'NotSet'
   * @member {string} [optimizationType] Specifies what scenario the customer
   * wants this CDN endpoint to optimize for, e.g. Download, Media services.
   * With this information, CDN can apply scenario driven optimization.
   * Possible values include: 'GeneralWebDelivery', 'GeneralMediaStreaming',
   * 'VideoOnDemandMediaStreaming', 'LargeFileDownload',
   * 'DynamicSiteAcceleration'
   * @member {string} [probePath] Path to a file hosted on the origin which
   * helps accelerate delivery of the dynamic content and calculate the most
   * optimal routes for the CDN. This is relative to the origin path.
   * @member {array} [geoFilters] List of rules defining the user's geo access
   * within a CDN endpoint. Each geo filter defines an acess rule to a
   * specified path or content, e.g. block APAC for path /pictures/
>>>>>>> 3431d0d1
   */
  constructor() {
    super();
  }

  /**
   * Defines the metadata of EndpointUpdateParameters
   *
   * @returns {object} metadata of EndpointUpdateParameters
   *
   */
  mapper() {
    return {
      required: false,
      serializedName: 'EndpointUpdateParameters',
      type: {
        name: 'Composite',
        className: 'EndpointUpdateParameters',
        modelProperties: {
          tags: {
            required: false,
            serializedName: 'tags',
            type: {
              name: 'Dictionary',
              value: {
                  required: false,
                  serializedName: 'StringElementType',
                  type: {
                    name: 'String'
                  }
              }
            }
          },
          originHostHeader: {
            required: false,
            serializedName: 'properties.originHostHeader',
            type: {
              name: 'String'
            }
          },
          originPath: {
            required: false,
            serializedName: 'properties.originPath',
            type: {
              name: 'String'
            }
          },
          contentTypesToCompress: {
            required: false,
            serializedName: 'properties.contentTypesToCompress',
            type: {
              name: 'Sequence',
              element: {
                  required: false,
                  serializedName: 'StringElementType',
                  type: {
                    name: 'String'
                  }
              }
            }
          },
          isCompressionEnabled: {
            required: false,
            serializedName: 'properties.isCompressionEnabled',
            type: {
              name: 'Boolean'
            }
          },
          isHttpAllowed: {
            required: false,
            serializedName: 'properties.isHttpAllowed',
            type: {
              name: 'Boolean'
            }
          },
          isHttpsAllowed: {
            required: false,
            serializedName: 'properties.isHttpsAllowed',
            type: {
              name: 'Boolean'
            }
          },
          queryStringCachingBehavior: {
            required: false,
            serializedName: 'properties.queryStringCachingBehavior',
            type: {
              name: 'Enum',
              allowedValues: [ 'IgnoreQueryString', 'BypassCaching', 'UseQueryString', 'NotSet' ]
            }
          },
          optimizationType: {
            required: false,
            serializedName: 'properties.optimizationType',
            type: {
              name: 'String'
            }
          },
          probePath: {
            required: false,
            serializedName: 'properties.probePath',
            type: {
              name: 'String'
            }
          },
          geoFilters: {
            required: false,
            serializedName: 'properties.geoFilters',
            type: {
              name: 'Sequence',
              element: {
                  required: false,
                  serializedName: 'GeoFilterElementType',
                  type: {
                    name: 'Composite',
                    className: 'GeoFilter'
                  }
              }
            }
          }
        }
      }
    };
  }
}

module.exports = EndpointUpdateParameters;<|MERGE_RESOLUTION|>--- conflicted
+++ resolved
@@ -13,11 +13,7 @@
 const models = require('./index');
 
 /**
-<<<<<<< HEAD
- * Properties required to create a new endpoint.
-=======
  * Properties required to create or update an endpoint.
->>>>>>> 3431d0d1
  *
  * @extends models['BaseResource']
  */
@@ -28,13 +24,8 @@
    * @member {string} [originHostHeader] The host header CDN sends along with
    * content requests to origin. The default value is the host name of the
    * origin.
-<<<<<<< HEAD
-   * @member {string} [originPath] The path used when CDN sends request to
-   * origin.
-=======
    * @member {string} [originPath] A directory path on the origin that CDN can
    * use to retreive content from, e.g. contoso.cloudapp.net/originpath.
->>>>>>> 3431d0d1
    * @member {array} [contentTypesToCompress] List of content types on which
    * compression applies. The value should be a valid MIME type.
    * @member {boolean} [isCompressionEnabled] Indicates whether content
@@ -48,17 +39,6 @@
    * @member {boolean} [isHttpsAllowed] Indicates whether HTTPS traffic is
    * allowed on the endpoint. Default value is true. At least one protocol
    * (HTTP or HTTPS) must be allowed.
-<<<<<<< HEAD
-   * @member {string} [queryStringCachingBehavior] Defines the query string
-   * caching behavior. Possible values include: 'IgnoreQueryString',
-   * 'BypassCaching', 'UseQueryString', 'NotSet'
-   * @member {string} [optimizationType] Customer can specify what scenario
-   * they want this CDN endpoint to optimize, e.g. Download, Media services.
-   * With this information we can apply scenario driven optimization.
-   * @member {array} [geoFilters] List of rules defining user geo access within
-   * a CDN endpoint. Each geo filter defines an acess rule to a specified path
-   * or content, e.g. block APAC for path /pictures/
-=======
    * @member {string} [queryStringCachingBehavior] Defines how CDN caches
    * requests that include query strings. You can ignore any query strings when
    * caching, bypass caching to prevent requests that contain query strings
@@ -77,7 +57,6 @@
    * @member {array} [geoFilters] List of rules defining the user's geo access
    * within a CDN endpoint. Each geo filter defines an acess rule to a
    * specified path or content, e.g. block APAC for path /pictures/
->>>>>>> 3431d0d1
    */
   constructor() {
     super();
