/*
 * Copyright (c) Microsoft Corporation. All rights reserved.
 * Licensed under the MIT License. See License.txt in the project root for
 * license information.
 *
 * Code generated by Microsoft (R) AutoRest Code Generator.
 * Changes may cause incorrect behavior and will be lost if the code is
 * regenerated.
 */

'use strict';

/**
<<<<<<< HEAD
 * Sku of the Namespace.
=======
 * SKU of the namespace.
>>>>>>> 3431d0d1
 *
 */
class Sku {
  /**
   * Create a Sku.
<<<<<<< HEAD
=======
   * @member {string} [tier] The tier of this SKU. Possible values include:
   * 'Standard'
>>>>>>> 3431d0d1
   */
  constructor() {
  }

  /**
   * Defines the metadata of Sku
   *
   * @returns {object} metadata of Sku
   *
   */
  mapper() {
    return {
      required: false,
      serializedName: 'Sku',
      type: {
        name: 'Composite',
        className: 'Sku',
        modelProperties: {
          name: {
            required: true,
            isConstant: true,
            serializedName: 'name',
            defaultValue: 'Standard',
            type: {
              name: 'String'
            }
          },
          tier: {
            required: false,
            serializedName: 'tier',
            type: {
              name: 'Enum',
              allowedValues: [ 'Standard' ]
            }
          }
        }
      }
    };
  }
}

module.exports = Sku;<|MERGE_RESOLUTION|>--- conflicted
+++ resolved
@@ -11,21 +11,14 @@
 'use strict';
 
 /**
-<<<<<<< HEAD
- * Sku of the Namespace.
-=======
  * SKU of the namespace.
->>>>>>> 3431d0d1
  *
  */
 class Sku {
   /**
    * Create a Sku.
-<<<<<<< HEAD
-=======
    * @member {string} [tier] The tier of this SKU. Possible values include:
    * 'Standard'
->>>>>>> 3431d0d1
    */
   constructor() {
   }
