/*
 * Copyright (c) Microsoft Corporation. All rights reserved.
 * Licensed under the MIT License. See License.txt in the project root for
 * license information.
 *
 * Code generated by Microsoft (R) AutoRest Code Generator.
 * Changes may cause incorrect behavior and will be lost if the code is
 * regenerated.
 */

'use strict';

/**
<<<<<<< HEAD
 * The detail of the ServiceFabric runtime version result
=======
 * The detail of the Service Fabric runtime version result
>>>>>>> 3431d0d1
 *
 */
class ClusterVersionDetails {
  /**
   * Create a ClusterVersionDetails.
<<<<<<< HEAD
   * @member {string} [codeVersion] The ServiceFabric runtime version of the
   * cluster
   * @member {string} [supportExpiryUtc] The date of expiry of support of the
   * version
   * @member {string} [environment] Cluster operating system. Possible values
   * include: 'Windows', 'Linux'
=======
   * @member {string} [codeVersion] The Service Fabric runtime version of the
   * cluster.
   * @member {string} [supportExpiryUtc] The date of expiry of support of the
   * version.
   * @member {string} [environment] Indicates if this version is for Windows or
   * Linux operating system. Possible values include: 'Windows', 'Linux'
>>>>>>> 3431d0d1
   */
  constructor() {
  }

  /**
   * Defines the metadata of ClusterVersionDetails
   *
   * @returns {object} metadata of ClusterVersionDetails
   *
   */
  mapper() {
    return {
      required: false,
      serializedName: 'ClusterVersionDetails',
      type: {
        name: 'Composite',
        className: 'ClusterVersionDetails',
        modelProperties: {
          codeVersion: {
            required: false,
            serializedName: 'codeVersion',
            type: {
              name: 'String'
            }
          },
          supportExpiryUtc: {
            required: false,
            serializedName: 'supportExpiryUtc',
            type: {
              name: 'String'
            }
          },
          environment: {
            required: false,
            serializedName: 'environment',
            type: {
              name: 'String'
            }
          }
        }
      }
    };
  }
}

module.exports = ClusterVersionDetails;<|MERGE_RESOLUTION|>--- conflicted
+++ resolved
@@ -11,31 +11,18 @@
 'use strict';
 
 /**
-<<<<<<< HEAD
- * The detail of the ServiceFabric runtime version result
-=======
  * The detail of the Service Fabric runtime version result
->>>>>>> 3431d0d1
  *
  */
 class ClusterVersionDetails {
   /**
    * Create a ClusterVersionDetails.
-<<<<<<< HEAD
-   * @member {string} [codeVersion] The ServiceFabric runtime version of the
-   * cluster
-   * @member {string} [supportExpiryUtc] The date of expiry of support of the
-   * version
-   * @member {string} [environment] Cluster operating system. Possible values
-   * include: 'Windows', 'Linux'
-=======
    * @member {string} [codeVersion] The Service Fabric runtime version of the
    * cluster.
    * @member {string} [supportExpiryUtc] The date of expiry of support of the
    * version.
    * @member {string} [environment] Indicates if this version is for Windows or
    * Linux operating system. Possible values include: 'Windows', 'Linux'
->>>>>>> 3431d0d1
    */
   constructor() {
   }
