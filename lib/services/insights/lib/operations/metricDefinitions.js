/*
 * Copyright (c) Microsoft Corporation. All rights reserved.
 * Licensed under the MIT License. See License.txt in the project root for
 * license information.
 *
 * Code generated by Microsoft (R) AutoRest Code Generator.
 * Changes may cause incorrect behavior and will be lost if the code is
 * regenerated.
 */

'use strict';

const msRest = require('ms-rest');
const msRestAzure = require('ms-rest-azure');
const WebResource = msRest.WebResource;

/**
<<<<<<< HEAD
 * @class
 * MetricDefinitions
 * __NOTE__: An instance of this class is automatically created for an
 * instance of the InsightsClient.
 * Initializes a new instance of the MetricDefinitions class.
 * @constructor
 *
 * @param {InsightsClient} client Reference to the service client.
 */
function MetricDefinitions(client) {
  this.client = client;
}

/**
=======
>>>>>>> 06d9d9ee
 * Lists the metric definitions for the resource. The **$filter** parameter is
 * optional, and can be used to only retrieve certain metric definitions. For
 * example, get just the definition for the CPU percentage counter:
 * $filter=name.value eq '\Processor(_Total)\% Processor Time'. This $filter is
 * very restricted and allows only these 'name eq <value>' clauses separated by
 * or operators. No other syntax is allowed.
 *
 * @param {string} resourceUri The identifier of the resource.
 *
 * @param {object} [options] Optional Parameters.
<<<<<<< HEAD
 * 
 * @param {string} [options.filter] Reduces the set of data collected. The
 * syntax allowed depends on the operation. See the operation's description for
 * details.
 * 
=======
 *
 * @param {string} [options.filter] Reduces the set of data collected. The
 * syntax allowed depends on the operation. See the operation's description for
 * details.
 *
>>>>>>> 06d9d9ee
 * @param {object} [options.customHeaders] Headers that will be added to the
 * request
 *
 * @param {function} callback - The callback.
 *
 * @returns {function} callback(err, result, request, response)
 *
 *                      {Error}  err        - The Error object if an error occurred, null otherwise.
 *
 *                      {object} [result]   - The deserialized result object if an error did not occur.
 *                      See {@link MetricDefinitionCollection} for more
 *                      information.
 *
 *                      {object} [request]  - The HTTP Request object if an error did not occur.
 *
 *                      {stream} [response] - The HTTP Response stream if an error did not occur.
 */
function _list(resourceUri, options, callback) {
   /* jshint validthis: true */
  let client = this.client;
  if(!callback && typeof options === 'function') {
    callback = options;
    options = null;
  }
  if (!callback) {
    throw new Error('callback cannot be null.');
  }
  let filter = (options && options.filter !== undefined) ? options.filter : undefined;
  let apiVersion = '2016-03-01';
  // Validate
  try {
    if (resourceUri === null || resourceUri === undefined || typeof resourceUri.valueOf() !== 'string') {
      throw new Error('resourceUri cannot be null or undefined and it must be of type string.');
    }
    if (filter !== null && filter !== undefined && typeof filter.valueOf() !== 'string') {
      throw new Error('filter must be of type string.');
    }
    if (this.client.acceptLanguage !== null && this.client.acceptLanguage !== undefined && typeof this.client.acceptLanguage.valueOf() !== 'string') {
      throw new Error('this.client.acceptLanguage must be of type string.');
    }
  } catch (error) {
    return callback(error);
  }

  // Construct URL
  let baseUrl = this.client.baseUri;
  let requestUrl = baseUrl + (baseUrl.endsWith('/') ? '' : '/') + '{resourceUri}/providers/microsoft.insights/metricDefinitions';
  requestUrl = requestUrl.replace('{resourceUri}', resourceUri);
<<<<<<< HEAD
  var queryParameters = [];
=======
  let queryParameters = [];
>>>>>>> 06d9d9ee
  queryParameters.push('api-version=' + encodeURIComponent(apiVersion));
  if (filter !== null && filter !== undefined) {
    queryParameters.push('$filter=' + encodeURIComponent(filter));
  }
  if (queryParameters.length > 0) {
    requestUrl += '?' + queryParameters.join('&');
  }

  // Create HTTP transport objects
  let httpRequest = new WebResource();
  httpRequest.method = 'GET';
  httpRequest.headers = {};
  httpRequest.url = requestUrl;
  // Set Headers
  if (this.client.generateClientRequestId) {
      httpRequest.headers['x-ms-client-request-id'] = msRestAzure.generateUuid();
  }
  if (this.client.acceptLanguage !== undefined && this.client.acceptLanguage !== null) {
    httpRequest.headers['accept-language'] = this.client.acceptLanguage;
  }
  if(options) {
    for(let headerName in options['customHeaders']) {
      if (options['customHeaders'].hasOwnProperty(headerName)) {
        httpRequest.headers[headerName] = options['customHeaders'][headerName];
      }
    }
  }
  httpRequest.headers['Content-Type'] = 'application/json; charset=utf-8';
  httpRequest.body = null;
  // Send Request
  return client.pipeline(httpRequest, (err, response, responseBody) => {
    if (err) {
      return callback(err);
    }
    let statusCode = response.statusCode;
    if (statusCode !== 200) {
      let error = new Error(responseBody);
      error.statusCode = response.statusCode;
      error.request = msRest.stripRequest(httpRequest);
      error.response = msRest.stripResponse(response);
      if (responseBody === '') responseBody = null;
      let parsedErrorResponse;
      try {
        parsedErrorResponse = JSON.parse(responseBody);
        if (parsedErrorResponse) {
          if (parsedErrorResponse.error) parsedErrorResponse = parsedErrorResponse.error;
          if (parsedErrorResponse.code) error.code = parsedErrorResponse.code;
          if (parsedErrorResponse.message) error.message = parsedErrorResponse.message;
        }
        if (parsedErrorResponse !== null && parsedErrorResponse !== undefined) {
          let resultMapper = new client.models['CloudError']().mapper();
          error.body = client.deserialize(resultMapper, parsedErrorResponse, 'error.body');
        }
      } catch (defaultError) {
        error.message = `Error "${defaultError.message}" occurred in deserializing the responseBody ` +
                         `- "${responseBody}" for the default response.`;
        return callback(error);
      }
      return callback(error);
    }
    // Create Result
    let result = null;
    if (responseBody === '') responseBody = null;
    // Deserialize Response
    if (statusCode === 200) {
      let parsedResponse = null;
      try {
        parsedResponse = JSON.parse(responseBody);
        result = JSON.parse(responseBody);
        if (parsedResponse !== null && parsedResponse !== undefined) {
          let resultMapper = new client.models['MetricDefinitionCollection']().mapper();
          result = client.deserialize(resultMapper, parsedResponse, 'result');
        }
      } catch (error) {
        let deserializationError = new Error(`Error ${error} occurred in deserializing the responseBody - ${responseBody}`);
        deserializationError.request = msRest.stripRequest(httpRequest);
        deserializationError.response = msRest.stripResponse(response);
        return callback(deserializationError);
      }
    }

    return callback(null, result, httpRequest, response);
  });
}

/**
 * @class
 * MetricDefinitions
 * __NOTE__: An instance of this class is automatically created for an
 * instance of the InsightsClient.
 * Initializes a new instance of the MetricDefinitions class.
 * @constructor
 *
 * @param {InsightsClient} client Reference to the service client.
 */
class MetricDefinitions {
  constructor(client) {
    this.client = client;
    this._list = _list;
  }

  /**
   * Lists the metric definitions for the resource. The **$filter** parameter is
   * optional, and can be used to only retrieve certain metric definitions. For
   * example, get just the definition for the CPU percentage counter:
   * $filter=name.value eq '\Processor(_Total)\% Processor Time'. This $filter is
   * very restricted and allows only these 'name eq <value>' clauses separated by
   * or operators. No other syntax is allowed.
   *
   * @param {string} resourceUri The identifier of the resource.
   *
   * @param {object} [options] Optional Parameters.
   *
   * @param {string} [options.filter] Reduces the set of data collected. The
   * syntax allowed depends on the operation. See the operation's description for
   * details.
   *
   * @param {object} [options.customHeaders] Headers that will be added to the
   * request
   *
   * @returns {Promise} A promise is returned
   *
   * @resolve {HttpOperationResponse<MetricDefinitionCollection>} - The deserialized result object.
   *
   * @reject {Error} - The error object.
   */
  listWithHttpOperationResponse(resourceUri, options) {
    let client = this.client;
    let self = this;
    return new Promise((resolve, reject) => {
      self._list(resourceUri, options, (err, result, request, response) => {
        let httpOperationResponse = new msRest.HttpOperationResponse(request, response);
        httpOperationResponse.body = result;
        if (err) { reject(err); }
        else { resolve(httpOperationResponse); }
        return;
      });
    });
  }

  /**
   * Lists the metric definitions for the resource. The **$filter** parameter is
   * optional, and can be used to only retrieve certain metric definitions. For
   * example, get just the definition for the CPU percentage counter:
   * $filter=name.value eq '\Processor(_Total)\% Processor Time'. This $filter is
   * very restricted and allows only these 'name eq <value>' clauses separated by
   * or operators. No other syntax is allowed.
   *
   * @param {string} resourceUri The identifier of the resource.
   *
   * @param {object} [options] Optional Parameters.
   *
   * @param {string} [options.filter] Reduces the set of data collected. The
   * syntax allowed depends on the operation. See the operation's description for
   * details.
   *
   * @param {object} [options.customHeaders] Headers that will be added to the
   * request
   *
   * @param {function} [optionalCallback] - The optional callback.
   *
   * @returns {function|Promise} If a callback was passed as the last parameter
   * then it returns the callback else returns a Promise.
   *
   * {Promise} A promise is returned
   *
   *                      @resolve {MetricDefinitionCollection} - The deserialized result object.
   *
   *                      @reject {Error} - The error object.
   *
   * {function} optionalCallback(err, result, request, response)
   *
   *                      {Error}  err        - The Error object if an error occurred, null otherwise.
   *
   *                      {object} [result]   - The deserialized result object if an error did not occur.
   *                      See {@link MetricDefinitionCollection} for more
   *                      information.
   *
   *                      {object} [request]  - The HTTP Request object if an error did not occur.
   *
   *                      {stream} [response] - The HTTP Response stream if an error did not occur.
   */
  list(resourceUri, options, optionalCallback) {
    let client = this.client;
    let self = this;
    if (!optionalCallback && typeof options === 'function') {
      optionalCallback = options;
      options = null;
    }
    if (!optionalCallback) {
      return new Promise((resolve, reject) => {
        self._list(resourceUri, options, (err, result, request, response) => {
          if (err) { reject(err); }
          else { resolve(result); }
          return;
        });
      });
    } else {
      return self._list(resourceUri, options, optionalCallback);
    }
  }

}

module.exports = MetricDefinitions;<|MERGE_RESOLUTION|>--- conflicted
+++ resolved
@@ -15,23 +15,6 @@
 const WebResource = msRest.WebResource;
 
 /**
-<<<<<<< HEAD
- * @class
- * MetricDefinitions
- * __NOTE__: An instance of this class is automatically created for an
- * instance of the InsightsClient.
- * Initializes a new instance of the MetricDefinitions class.
- * @constructor
- *
- * @param {InsightsClient} client Reference to the service client.
- */
-function MetricDefinitions(client) {
-  this.client = client;
-}
-
-/**
-=======
->>>>>>> 06d9d9ee
  * Lists the metric definitions for the resource. The **$filter** parameter is
  * optional, and can be used to only retrieve certain metric definitions. For
  * example, get just the definition for the CPU percentage counter:
@@ -42,19 +25,11 @@
  * @param {string} resourceUri The identifier of the resource.
  *
  * @param {object} [options] Optional Parameters.
-<<<<<<< HEAD
- * 
+ *
  * @param {string} [options.filter] Reduces the set of data collected. The
  * syntax allowed depends on the operation. See the operation's description for
  * details.
- * 
-=======
- *
- * @param {string} [options.filter] Reduces the set of data collected. The
- * syntax allowed depends on the operation. See the operation's description for
- * details.
- *
->>>>>>> 06d9d9ee
+ *
  * @param {object} [options.customHeaders] Headers that will be added to the
  * request
  *
@@ -103,11 +78,7 @@
   let baseUrl = this.client.baseUri;
   let requestUrl = baseUrl + (baseUrl.endsWith('/') ? '' : '/') + '{resourceUri}/providers/microsoft.insights/metricDefinitions';
   requestUrl = requestUrl.replace('{resourceUri}', resourceUri);
-<<<<<<< HEAD
-  var queryParameters = [];
-=======
   let queryParameters = [];
->>>>>>> 06d9d9ee
   queryParameters.push('api-version=' + encodeURIComponent(apiVersion));
   if (filter !== null && filter !== undefined) {
     queryParameters.push('$filter=' + encodeURIComponent(filter));
