--- conflicted
+++ resolved
@@ -23,18 +23,6 @@
    * @member {string} [forceUpdateTag] How the extension handler should be
    * forced to update even if the extension configuration has not changed.
    * @member {string} [publisher] The name of the extension handler publisher.
-<<<<<<< HEAD
-   * @member {string} [virtualMachineExtensionType] The type of the extension
-   * handler.
-   * @member {string} [typeHandlerVersion] The type version of the extension
-   * handler.
-   * @member {boolean} [autoUpgradeMinorVersion] Whether the extension handler
-   * should be automatically upgraded across minor versions.
-   * @member {object} [settings] Json formatted public settings for the
-   * extension.
-   * @member {object} [protectedSettings] Json formatted protected settings for
-   * the extension.
-=======
    * @member {string} [virtualMachineExtensionType] Specifies the type of the
    * extension; an example is "CustomScriptExtension".
    * @member {string} [typeHandlerVersion] Specifies the version of the script
@@ -48,23 +36,15 @@
    * @member {object} [protectedSettings] The extension can contain either
    * protectedSettings or protectedSettingsFromKeyVault or no protected
    * settings at all.
->>>>>>> 3431d0d1
    * @member {string} [provisioningState] The provisioning state, which only
    * appears in the response.
    * @member {object} [instanceView] The virtual machine extension instance
    * view.
    * @member {string} [instanceView.name] The virtual machine extension name.
-<<<<<<< HEAD
-   * @member {string} [instanceView.type] The full type of the extension
-   * handler which includes both publisher and type.
-   * @member {string} [instanceView.typeHandlerVersion] The type version of the
-   * extension handler.
-=======
    * @member {string} [instanceView.type] Specifies the type of the extension;
    * an example is "CustomScriptExtension".
    * @member {string} [instanceView.typeHandlerVersion] Specifies the version
    * of the script handler.
->>>>>>> 3431d0d1
    * @member {array} [instanceView.substatuses] The resource status
    * information.
    * @member {array} [instanceView.statuses] The resource status information.
