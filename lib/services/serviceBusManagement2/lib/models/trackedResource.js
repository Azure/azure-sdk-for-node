--- conflicted
+++ resolved
@@ -20,10 +20,7 @@
 class TrackedResource extends models['Resource'] {
   /**
    * Create a TrackedResource.
-<<<<<<< HEAD
-=======
    * @member {string} location The Geo-location where the resource lives
->>>>>>> 3431d0d1
    * @member {object} [tags] Resource tags
    */
   constructor() {
@@ -60,17 +57,17 @@
               name: 'String'
             }
           },
-          location: {
+          type: {
             required: false,
-            serializedName: 'location',
+            readOnly: true,
+            serializedName: 'type',
             type: {
               name: 'String'
             }
           },
-          type: {
-            required: false,
-            readOnly: true,
-            serializedName: 'type',
+          location: {
+            required: true,
+            serializedName: 'location',
             type: {
               name: 'String'
             }
