--- conflicted
+++ resolved
@@ -18,7 +18,8 @@
  * Gets the Batch service quotas for the specified subscription at the given
  * location.
  *
- * @param {string} locationName The desired region for the quotas.
+ * @param {string} locationName The region for which to retrieve Batch service
+ * quotas.
  *
  * @param {object} [options] Optional Parameters.
  *
@@ -154,8 +155,6 @@
   });
 }
 
-<<<<<<< HEAD
-=======
 /**
  * Checks whether the Batch account name is available in the specified region.
  *
@@ -324,7 +323,6 @@
   });
 }
 
->>>>>>> 3431d0d1
 /** Class representing a Location. */
 class Location {
   /**
@@ -341,7 +339,8 @@
    * Gets the Batch service quotas for the specified subscription at the given
    * location.
    *
-   * @param {string} locationName The desired region for the quotas.
+   * @param {string} locationName The region for which to retrieve Batch service
+   * quotas.
    *
    * @param {object} [options] Optional Parameters.
    *
@@ -372,7 +371,8 @@
    * Gets the Batch service quotas for the specified subscription at the given
    * location.
    *
-   * @param {string} locationName The desired region for the quotas.
+   * @param {string} locationName The region for which to retrieve Batch service
+   * quotas.
    *
    * @param {object} [options] Optional Parameters.
    *
