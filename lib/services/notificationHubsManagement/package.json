{
  "name": "azure-arm-notificationhubs",
  "author": "Microsoft Corporation",
<<<<<<< HEAD
  "description": "NotificationHubsManagementClient Library with typescript type definitions for node",
  "version": "1.1.0",
  "dependencies": {
    "ms-rest": "^2.3.3",
    "ms-rest-azure": "^2.5.5"
  },
=======
  "contributors": [
    "Borkar, Smitha <smithab@microsoft.com>"
  ],
  "version": "1.2.0",
  "description": "Microsoft Azure Notification Hubs Resource Provider Management Client Library for Node",
  "tags": [
    "azure",
    "sdk"
  ],
>>>>>>> a0443627
  "keywords": [
    "node",
    "azure"
  ],
  "license": "MIT",
  "main": "./lib/notificationHubsManagementClient.js",
  "types": "./lib/notificationHubsManagementClient.d.ts",
  "homepage": "https://github.com/azure/azure-sdk-for-node/tree/master/lib/services/notificationHubsManagement",
  "repository": {
    "type": "git",
    "url": "https://github.com/azure/azure-sdk-for-node.git"
  },
  "bugs": {
    "url": "https://github.com/azure/azure-sdk-for-node/issues"
  }
}<|MERGE_RESOLUTION|>--- conflicted
+++ resolved
@@ -1,24 +1,12 @@
 {
   "name": "azure-arm-notificationhubs",
   "author": "Microsoft Corporation",
-<<<<<<< HEAD
   "description": "NotificationHubsManagementClient Library with typescript type definitions for node",
-  "version": "1.1.0",
+  "version": "1.2.0",
   "dependencies": {
     "ms-rest": "^2.3.3",
     "ms-rest-azure": "^2.5.5"
   },
-=======
-  "contributors": [
-    "Borkar, Smitha <smithab@microsoft.com>"
-  ],
-  "version": "1.2.0",
-  "description": "Microsoft Azure Notification Hubs Resource Provider Management Client Library for Node",
-  "tags": [
-    "azure",
-    "sdk"
-  ],
->>>>>>> a0443627
   "keywords": [
     "node",
     "azure"
