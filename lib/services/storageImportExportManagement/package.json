--- conflicted
+++ resolved
@@ -1,24 +1,12 @@
 {
   "name": "azure-arm-storageimportexport",
   "author": "Microsoft Corporation",
-<<<<<<< HEAD
   "description": "StorageImportExportManagementClient Library with typescript type definitions for node",
-  "version": "1.1.0",
+  "version": "1.2.0",
   "dependencies": {
     "ms-rest": "^2.3.3",
     "ms-rest-azure": "^2.5.5"
   },
-=======
-  "contributors": [
-    "Shah, Rena <renash@microsoft.com>"
-  ],
-  "version": "1.2.0",
-  "description": "Microsoft Azure SQL Management Client Library for node",
-  "tags": [
-    "azure",
-    "sdk"
-  ],
->>>>>>> a0443627
   "keywords": [
     "node",
     "azure"
