--- conflicted
+++ resolved
@@ -2,11 +2,7 @@
   "name": "azure-arm-eventgrid",
   "author": "Microsoft Corporation",
   "description": "EventGridManagementClient Library with typescript type definitions for node",
-<<<<<<< HEAD
-  "version": "1.1.0-preview",
-=======
-  "version": "1.3.0",
->>>>>>> 967eef5e
+  "version": "1.4.0",
   "dependencies": {
     "ms-rest": "^2.3.3",
     "ms-rest-azure": "^2.5.5"
@@ -18,12 +14,12 @@
   "license": "MIT",
   "main": "./lib/eventGridManagementClient.js",
   "types": "./lib/eventGridManagementClient.d.ts",
-  "homepage": "http://github.com/azure/azure-sdk-for-node",
+  "homepage": "https://github.com/azure/azure-sdk-for-node/lib/services/eventgridManagement",
   "repository": {
     "type": "git",
     "url": "https://github.com/azure/azure-sdk-for-node.git"
   },
   "bugs": {
-    "url": "http://github.com/Azure/azure-sdk-for-node/issues"
+    "url": "https://github.com/azure/azure-sdk-for-node/issues"
   }
 }