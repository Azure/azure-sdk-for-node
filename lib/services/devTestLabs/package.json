--- conflicted
+++ resolved
@@ -2,11 +2,7 @@
   "name": "azure-arm-devtestlabs",
   "author": "Microsoft Corporation",
   "description": "DevTestLabsClient Library with typescript type definitions for node",
-<<<<<<< HEAD
-  "version": "3.2.1",
-=======
   "version": "3.2.0",
->>>>>>> 137fb832
   "dependencies": {
     "ms-rest": "^2.3.3",
     "ms-rest-azure": "^2.5.5"
