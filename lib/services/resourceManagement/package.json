--- conflicted
+++ resolved
@@ -10,11 +10,7 @@
     "Rodrigues, Andre <andrerod@microsoft.com>",
     "Tavares, Chris <ctavares@microsoft.com>"
   ],
-<<<<<<< HEAD
-  "version": "2.0.0-pre.14",
-=======
   "version": "2.0.0-pre.15",
->>>>>>> 552a744d
   "description": "Microsoft Azure Resource Management Client Library for node",
   "tags": [
     "azure",
