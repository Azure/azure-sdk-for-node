//
// Copyright (c) Microsoft and contributors.  All rights reserved.
//
// Licensed under the Apache License, Version 2.0 (the "License");
// you may not use this file except in compliance with the License.
// You may obtain a copy of the License at
//   http://www.apache.org/licenses/LICENSE-2.0
//
// Unless required by applicable law or agreed to in writing, software
// distributed under the License is distributed on an "AS IS" BASIS,
// WITHOUT WARRANTIES OR CONDITIONS OF ANY KIND, either express or implied.
//
// See the License for the specific language governing permissions and
// limitations under the License.
//

var exports = module.exports;

var ResourceManagementClient = require('./resourceManagementClient');
exports.ResourceManagementClient = ResourceManagementClient;

var ResourceSubscriptionClient = require('./subscriptionClient');
exports.ResourceSubscriptionClient = ResourceSubscriptionClient;
/**
* Creates a new {@link ResourceManagementClient} object.
*
* @param {string} [credentials.subscriptionId]      The subscription identifier.
* @param {string} [credentials.token]               The access token.
* @param {string} [baseUri]                         The base uri.
* @return {ResourceManagementClient}                A new ResourceManagementClient object.
*/
exports.createResourceManagementClient = function (credentials, baseUri) {
  return new exports.ResourceManagementClient.ResourceManagementClient(credentials, baseUri);
};

<<<<<<< HEAD
exports.createResourceSubscriptionClient = function (credentials, baseUri) {
  return new exports.ResourceSubscriptionClient.SubscriptionClient(credentials, baseUri);
=======
function getProviderName(resourceType) {
  var firstIndex = resourceType.indexOf('/');
  var providerName;
  if (firstIndex !== -1){
    providerName = resourceType.substr(0, firstIndex);
  }
  return providerName;
}

function getResourceTypeName(resourceType) {
  var lastIndex = resourceType.lastIndexOf('/');
  var resourceTypeName;
  if (lastIndex !== -1){
    resourceTypeName = resourceType.substr(lastIndex+1);
  }
  return resourceTypeName;
}

/**
* Creates a new Resource Identity object.
*
* @param {string} name                    The resource name
* @param {string} resourceType            The resource type.
* @param {string} apiVersion              The api version.
* @param {string} [parent]                The parent resource.
* @return {object}                        The resource identity.
*/
exports.createResourceIdentity = function (name, resourceType, apiVersion, parent) {
  var identity = {
    resourceName: name,
    resourceProviderNamespace: getProviderName(resourceType),
    resourceProviderApiVersion: apiVersion,
    resourceType: getResourceTypeName(resourceType),
    parentResourcePath: !!parent ? parent : ''
  };

  return identity;
>>>>>>> d991addc
};<|MERGE_RESOLUTION|>--- conflicted
+++ resolved
@@ -19,8 +19,6 @@
 var ResourceManagementClient = require('./resourceManagementClient');
 exports.ResourceManagementClient = ResourceManagementClient;
 
-var ResourceSubscriptionClient = require('./subscriptionClient');
-exports.ResourceSubscriptionClient = ResourceSubscriptionClient;
 /**
 * Creates a new {@link ResourceManagementClient} object.
 *
@@ -33,10 +31,20 @@
   return new exports.ResourceManagementClient.ResourceManagementClient(credentials, baseUri);
 };
 
-<<<<<<< HEAD
+var ResourceSubscriptionClient = require('./subscriptionClient');
+exports.ResourceSubscriptionClient = ResourceSubscriptionClient;
+
+/**
+* Creates a new {@link ResourceSubscriptionClient} object.
+*
+* @param {string} [credentials.token]               The access token.
+* @param {string} [baseUri]                         The base uri.
+* @return {ResourceSubscriptionClient}                A new ResourceSubscriptionClient object.
+*/
 exports.createResourceSubscriptionClient = function (credentials, baseUri) {
   return new exports.ResourceSubscriptionClient.SubscriptionClient(credentials, baseUri);
-=======
+};
+
 function getProviderName(resourceType) {
   var firstIndex = resourceType.indexOf('/');
   var providerName;
@@ -74,5 +82,4 @@
   };
 
   return identity;
->>>>>>> d991addc
 };