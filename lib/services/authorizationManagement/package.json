{
  "name": "azure-mgmt-authorization",
  "author": "Microsoft Corporation",
  "contributors": [
    "Cowlishaw, Mark <markcowl@microsoft.com>",
    "Rodrigues, Andre <andrerod@microsoft.com>",
    "Tavares, Chris <ctavares@microsoft.com>",
    "Mkrtchyan, Hovsep <hovsepm@microsoft.com>"
  ],
<<<<<<< HEAD
  "version": "0.9.0-pre.4",
=======
  "version": "0.9.0-pre.5",
>>>>>>> 552a744d
  "description": "Microsoft Azure Authorization Management Client Library for node",
  "tags": [
    "azure",
    "sdk"
  ],
  "keywords": [
    "node",
    "azure"
  ],
  "main": "./lib/authorization.js",
  "engines": {
    "node": ">= 0.6.15"
  },
  "licenses": [
    {
      "type": "Apache 2.0",
      "url": "http://www.apache.org/licenses/LICENSE-2.0"
    }
  ],
  "dependencies": {
    "azure-common": "0.9.10",
    "underscore": "1.4.x"
  },
  "homepage": "http://github.com/Azure/azure-sdk-for-node",
  "repository": {
    "type": "git",
    "url": "git@github.com:Azure/azure-sdk-for-node.git"
  },
  "bugs": {
    "url": "http://github.com/Azure/azure-sdk-for-node/issues"
  },
  "scripts": {
    "test": "npm -s run-script jshint"
  }
}<|MERGE_RESOLUTION|>--- conflicted
+++ resolved
@@ -7,11 +7,7 @@
     "Tavares, Chris <ctavares@microsoft.com>",
     "Mkrtchyan, Hovsep <hovsepm@microsoft.com>"
   ],
-<<<<<<< HEAD
-  "version": "0.9.0-pre.4",
-=======
   "version": "0.9.0-pre.5",
->>>>>>> 552a744d
   "description": "Microsoft Azure Authorization Management Client Library for node",
   "tags": [
     "azure",
