{
  "name": "azure-mgmt",
  "author": "Microsoft Corporation",
  "contributors": [
    "Block, Glenn <gblock@microsoft.com>",
    "Cowlishaw, Mark <markcowl@microsoft.com>",
    "Dejardin, Louis <loudej@microsoft.com>",
    "Georgiev, Yavor <yavorg@microsoft.com>",
    "Janczuk, Tomasz <tjanczuk@microsoft.com>",
    "Rodrigues, Andre <andrerod@microsoft.com>",
    "Tavares, Chris <ctavares@microsoft.com>"
  ],
<<<<<<< HEAD
  "version": "0.9.14",
=======
  "version": "0.9.15",
>>>>>>> 552a744d
  "description": "Microsoft Azure Management Client Library for node",
  "tags": [
    "azure",
    "sdk"
  ],
  "keywords": [
    "node",
    "azure"
  ],
  "main": "./lib/management.js",
  "engines": {
    "node": ">= 0.6.15"
  },
  "licenses": [
    {
      "type": "Apache 2.0",
      "url": "http://www.apache.org/licenses/LICENSE-2.0"
    }
  ],
  "dependencies": {
    "azure-common": "0.9.10",
    "underscore": "1.4.x"
  },
  "homepage": "http://github.com/Azure/azure-sdk-for-node",
  "repository": {
    "type": "git",
    "url": "git@github.com:Azure/azure-sdk-for-node.git"
  },
  "bugs": {
    "url": "http://github.com/Azure/azure-sdk-for-node/issues"
  },
  "scripts": {
    "test": "npm -s run-script jshint"
  }
}<|MERGE_RESOLUTION|>--- conflicted
+++ resolved
@@ -10,11 +10,7 @@
     "Rodrigues, Andre <andrerod@microsoft.com>",
     "Tavares, Chris <ctavares@microsoft.com>"
   ],
-<<<<<<< HEAD
-  "version": "0.9.14",
-=======
   "version": "0.9.15",
->>>>>>> 552a744d
   "description": "Microsoft Azure Management Client Library for node",
   "tags": [
     "azure",
