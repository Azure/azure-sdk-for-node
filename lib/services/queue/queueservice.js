﻿/**
* Copyright (c) Microsoft.  All rights reserved.
*
* Licensed under the Apache License, Version 2.0 (the "License");
* you may not use this file except in compliance with the License.
* You may obtain a copy of the License at
*   http://www.apache.org/licenses/LICENSE-2.0
*
* Unless required by applicable law or agreed to in writing, software
* distributed under the License is distributed on an "AS IS" BASIS,
* WITHOUT WARRANTIES OR CONDITIONS OF ANY KIND, either express or implied.
* See the License for the specific language governing permissions and
* limitations under the License.
*/

// Module dependencies.
var util = require('util');
var _ = require('underscore');

var azureutil = require('../../util/util');
var validate = require('../../util/validate');

var StorageServiceClient = require('../core/storageserviceclient');
var SharedKey = require('../blob/internal/sharedkey');
var WebResource = require('../../http/webresource');
var Constants = require('../../util/constants');
var QueryStringConstants = Constants.QueryStringConstants;
var HttpConstants = Constants.HttpConstants;
var HeaderConstants = Constants.HeaderConstants;

// Models requires
var ListQueuesResultContinuation = require('./models/listqueuesresultcontinuation');
var QueueResult = require('./models/queueresult');
var QueueMessageResult = require('./models/queuemessageresult');
var servicePropertiesResult = require('./models/servicepropertiesresult');

/**
* Creates a new QueueService object.
* If no storageAccount or storageAccessKey are provided, the AZURE_STORAGE_ACCOUNT and AZURE_STORAGE_ACCESS_KEY
* environment variables will be used.
*
* @constructor
* @augments {ServiceClient}
*
* @param {string} [storageAccountOrConnectionString]  The storage account or the connection string.
* @param {string} [storageAccessKey]                  The storage access key.
* @param {string} [host]                              The host address.
* @param {object} [authenticationProvider]            The authentication provider.
*/
function QueueService(storageAccountOrConnectionString, storageAccessKey, host, authenticationProvider) {
  var storageServiceSettings = StorageServiceClient.getStorageSettings(storageAccountOrConnectionString, storageAccessKey, host);

  QueueService['super_'].call(this,
    storageServiceSettings._name,
    storageServiceSettings._key,
    storageServiceSettings._queueEndpointUri,
    storageServiceSettings._usePathStyleUri,
    authenticationProvider);

  if (!this.authenticationProvider) {
    this.authenticationProvider = new SharedKey(this.storageAccount, this.storageAccessKey, this.usePathStyleUri);
  }
}

util.inherits(QueueService, StorageServiceClient);

/**
* Gets the properties of a storage account’s Queue service, including Windows Azure Storage Analytics.
*
* @this {BlobService}
* @param {object|function}    [optionsOrCallback]                        The request options or callback function.
* @param {int}                [optionsOrCallback.timeoutIntervalInMs]    The timeout interval, in milliseconds, to use for the request.
* @param {function(error, servicePropertiesResult, response)}  callback  The callback function.
* @return {undefined}
*/
QueueService.prototype.getServiceProperties = function (optionsOrCallback, callback) {
  var options;
  azureutil.normalizeArgs(optionsOrCallback, callback, function (o, c) { options = o; callback = c; });

  validate.validateArgs('getServiceProperties', function (v) {
    v.callback(callback);
  });

  var webResource = WebResource.get()
    .withQueryOption(QueryStringConstants.COMP, 'properties')
    .withQueryOption(QueryStringConstants.RESTYPE, 'service');

  var processResponseCallback = function (responseObject, next) {
    responseObject.servicePropertiesResult = null;
    if (!responseObject.error) {
      responseObject.servicePropertiesResult = servicePropertiesResult.parse(responseObject.response.body.StorageServiceProperties);
    }

    var finalCallback = function (returnObject) {
      callback(returnObject.error, returnObject.servicePropertiesResult, returnObject.response);
    };

    next(responseObject, finalCallback);
  };

  this.performRequest(webResource, null, options, processResponseCallback);
};

/**
* Sets the properties of a storage account’s Queue service, including Windows Azure Storage Analytics.
* You can also use this operation to set the default request version for all incoming requests that do not have a version specified.
*
* @this {BlobService}
* @param {object}             serviceProperties                        The service properties.
* @param {object|function}    [optionsOrCallback]                      The request options or callback function.
* @param {int}                [optionsOrCallback.timeoutIntervalInMs]  The timeout interval, in milliseconds, to use for the request.
* @param {function(error, response)}  callback                         The callback function.
* @return {undefined}
*/
QueueService.prototype.setServiceProperties = function (serviceProperties, optionsOrCallback, callback) {
  var options;
  azureutil.normalizeArgs(optionsOrCallback, callback, function (o, c) { options = o; callback = c; });

  validate.validateArgs('setServiceProperties', function (v) {
    v.callback(callback);
  });

  var servicePropertiesXml = servicePropertiesResult.serialize(serviceProperties);

  var webResource = WebResource.put()
    .withQueryOption(QueryStringConstants.COMP, 'properties')
    .withQueryOption(QueryStringConstants.RESTYPE, 'service')
    .withHeader(HeaderConstants.CONTENT_TYPE, 'application/xml;charset="utf-8"')
    .withHeader(HeaderConstants.CONTENT_LENGTH, Buffer.byteLength(servicePropertiesXml))
    .withBody(servicePropertiesXml);

  var processResponseCallback = function (responseObject, next) {
    var finalCallback = function (returnObject) {
      callback(returnObject.error, returnObject.response);
    };

    next(responseObject, finalCallback);
  };

  this.performRequest(webResource, webResource.body, options, processResponseCallback);
};

/**
* Lists all queues under the given account.
*
* @this {QueueService}
* @param {object|function}    [optionsOrCallback]                         The listing and request options.
* @param {string}             [optionsOrCallback.prefix]                  Filters the results to return only queues whose name begins with the specified prefix.
* @param {string}             [optionsOrCallback.marker]                  String value that identifies the portion of the list to be returned with the next list operation.
* @param {int}                [optionsOrCallback.maxresults]              Specifies the maximum number of queues to return per call to Azure storage. This does NOT affect list size returned by this function. (maximum: 5000)
* @param {string}             [optionsOrCallback.include]                 Include this parameter to specify that the queue's metadata be returned as part of the response body. (allowed values: '', 'metadata')
* @param {int}                [optionsOrCallback.timeoutIntervalInMs]     The timeout interval, in milliseconds, to use for the request.
* @param {function(error, queueResults, nextMarker, response)}  callback  The callback function.
* @return {undefined}
*/
QueueService.prototype.listQueues = function (optionsOrCallback, callback) {
  var options;
  azureutil.normalizeArgs(optionsOrCallback, callback, function (o, c) { options = o; callback = c; });

  validate.validateArgs('listQueues', function (v) {
    v.callback(callback);
  });

  var webResource = WebResource.get();
  webResource.withQueryOption(QueryStringConstants.COMP, 'list');
  webResource.withQueryOptions(options,
    QueryStringConstants.PREFIX,
    QueryStringConstants.MARKER,
    QueryStringConstants.MAX_RESULTS,
    QueryStringConstants.INCLUDE);

  var self = this;
  var processResponseCallback = function (responseObject, next) {
    responseObject.listQueueResult = null;
    responseObject.listQueueResultContinuation = null;

    if (!responseObject.error) {
      responseObject.listQueueResult = [];

      if (responseObject.response.body.EnumerationResults.Queues && responseObject.response.body.EnumerationResults.Queues.Queue) {
        var queues = responseObject.response.body.EnumerationResults.Queues.Queue;

        if (!_.isArray(queues)) {
          queues = [ queues ];
        }

        queues.forEach(function (currentQueue) {
          var queueResult = QueueResult.parse(currentQueue);
          responseObject.listQueueResult.push(queueResult);
        });

        responseObject.listQueueResultContinuation = new ListQueuesResultContinuation(self, options, responseObject.response.body.EnumerationResults.NextMarker);
      }
    }

    var finalCallback = function (returnObject) {
      callback(returnObject.error, returnObject.listQueueResult, returnObject.listQueueResultContinuation, returnObject.response);
    };

    next(responseObject, finalCallback);
  };

  this.performRequest(webResource, null, options, processResponseCallback);
};

/**
* Creates a new queue under the given account.
*
* @this {QueueService}
* @param {string}             queue                                       The queue name.
* @param {object|function}    [optionsOrCallback]                         The create and request options.
* @param {object}             [optionsOrCallback.metadata]                The metadata key/value pairs.
* @param {int}                [optionsOrCallback.timeoutIntervalInMs]     The timeout interval, in milliseconds, to use for the request.
* @param {function(error, queueResult, response)}  callback               The callback function.
* @return {undefined}
*/
QueueService.prototype.createQueue = function (queue, optionsOrCallback, callback) {
  var options;
  azureutil.normalizeArgs(optionsOrCallback, callback, function (o, c) { options = o; callback = c; });

  validate.validateArgs('createQueue', function (v) {
    v.string(queue, 'queue');
    v.queueNameIsValid(queue);
    v.callback(callback);
  });

  var webResource = WebResource.put(queue);
  if (options) {
    webResource.addOptionalMetadataHeaders(options.metadata);
  }

  var processResponseCallback = function (responseObject, next) {
    responseObject.queueResult = null;
    if (!responseObject.error) {
      responseObject.queueResult = new QueueResult(queue);
      if (options && options.metadata) {
        responseObject.queueResult.metadata = options.metadata;
      }
    }

    var finalCallback = function (returnObject) {
      callback(returnObject.error, returnObject.queueResult, returnObject.response);
    };

    next(responseObject, finalCallback);
  };

  this.performRequest(webResource, null, options, processResponseCallback);
};

/**
* Creates a new queue under the given account if it doesn't exist.
*
* @this {QueueService}
* @param {string}             queue                                       The queue name.
* @param {object|function}    [optionsOrCallback]                         The create and request options.
* @param {object}             [optionsOrCallback.metadata]                The metadata key/value pairs.
* @param {int}                [optionsOrCallback.timeoutIntervalInMs]     The timeout interval, in milliseconds, to use for the request.
* @param {function(error, queueCreated, response)}  callback              The callback function.
* @return {undefined}
*/
QueueService.prototype.createQueueIfNotExists = function (queue, optionsOrCallback, callback) {
  var options;
  azureutil.normalizeArgs(optionsOrCallback, callback, function (o, c) { options = o; callback = c; });

  validate.validateArgs('createQueueIfNotExists', function (v) {
    v.string(queue, 'queue');
    v.queueNameIsValid(queue);
    v.callback(callback);
  });

  // Create WebResource specifying an additional ok code for the already created scenario.
  var webResource = WebResource.put(queue);

  if (options) {
    webResource.addOptionalMetadataHeaders(options.metadata);
  }

  var processResponseCallback = function (responseObject, next) {
    // Check if queue was actually created.
    responseObject.created = (responseObject.response.statusCode === HttpConstants.HttpResponseCodes.Created);

    if (responseObject.response.statusCode === HttpConstants.HttpResponseCodes.Created || responseObject.response.statusCode === HttpConstants.HttpResponseCodes.NoContent) {
      // If it was created before, there was no actual error.
      responseObject.error = null;
    }

    var finalCallback = function (returnObject) {
      callback(returnObject.error, returnObject.created, returnObject.response);
    };

    next(responseObject, finalCallback);
  };

  this.performRequest(webResource, null, options, processResponseCallback);
};

/**
* Permanently deletes the specified queue.
*
* @this {QueueService}
* @param {string}             queue                                       The queue name.
* @param {object|function}    [optionsOrCallback]                         The delete and request options.
* @param {int}                [optionsOrCallback.timeoutIntervalInMs]     The timeout interval, in milliseconds, to use for the request.
* @param {function(error, deleted, response)}  callback                   The callback function.
* @return {undefined}
*/
QueueService.prototype.deleteQueue = function (queue, optionsOrCallback, callback) {
  var options;
  azureutil.normalizeArgs(optionsOrCallback, callback, function (o, c) { options = o; callback = c; });

  validate.validateArgs('deleteQueue', function (v) {
    v.string(queue, 'queue');
    v.queueNameIsValid(queue);
    v.callback(callback);
  });

  var webResource = WebResource.del(queue);
  var processResponseCallback = function (responseObject, next) {
    var finalCallback = function (returnObject) {
      callback(returnObject.error, returnObject.response.isSuccessful, returnObject.response);
    };

    next(responseObject, finalCallback);
  };

  this.performRequest(webResource, null, options, processResponseCallback);
};

/**
* Returns queue properties, including user-defined metadata.
*
* @this {QueueService}
* @param {string}             queue                                       The queue name.
* @param {object|function}    [optionsOrCallback]                         The get and request options.
* @param {int}                [optionsOrCallback.timeoutIntervalInMs]     The timeout interval, in milliseconds, to use for the request.
* @param {function(error, queueResult, response)}  callback               The callback function.
* @return {undefined}
*/
QueueService.prototype.getQueueMetadata = function (queue, optionsOrCallback, callback) {
  var options;
  azureutil.normalizeArgs(optionsOrCallback, callback, function (o, c) { options = o; callback = c; });

  validate.validateArgs('getQueueMetadata', function (v) {
    v.string(queue, 'queue');
    v.queueNameIsValid(queue);
    v.callback(callback);
  });

  var webResource = WebResource.get(queue)
    .withQueryOption(QueryStringConstants.COMP, 'metadata');

  var self = this;
  var processResponseCallback = function (responseObject, next) {
    responseObject.queueResult = null;
    if (!responseObject.error) {
      responseObject.queueResult = new QueueResult(queue);
      responseObject.queueResult.metadata = self.parseMetadataHeaders(responseObject.response.headers);
      responseObject.queueResult.getPropertiesFromHeaders(responseObject.response.headers);
    }

    var finalCallback = function (returnObject) {
      callback(returnObject.error, returnObject.queueResult, returnObject.response);
    };

    next(responseObject, finalCallback);
  };

  this.performRequest(webResource, null, options, processResponseCallback);
};

/**
* Sets user-defined metadata on the specified queue. Metadata is associated with the queue as name-value pairs.
*
* @this {QueueService}
* @param {string}             queue                                       The queue name.
* @param {object}             metadata                                    The metadata key/value pairs.
* @param {object|function}    [optionsOrCallback]                         The set and request options.
* @param {int}                [optionsOrCallback.timeoutIntervalInMs]     The timeout interval, in milliseconds, to use for the request.
* @param {function(error, queueResult, response)}  callback               The callback function.
* @return {undefined}
*/
QueueService.prototype.setQueueMetadata = function (queue, metadata, optionsOrCallback, callback) {
  var options;
  azureutil.normalizeArgs(optionsOrCallback, callback, function (o, c) { options = o; callback = c; });

  validate.validateArgs('setQueueMetadata', function (v) {
    v.string(queue, 'queue');
    v.queueNameIsValid(queue);
    v.callback(callback);
  });

  var webResource = WebResource.put(queue)
    .withQueryOption(QueryStringConstants.COMP, 'metadata')
    .addOptionalMetadataHeaders(metadata);

  var processResponseCallback = function (responseObject, next) {
    responseObject.queueResult = null;
    if (!responseObject.error) {
      responseObject.queueResult = new QueueResult(queue, metadata);
      responseObject.queueResult.getPropertiesFromHeaders(responseObject.response.headers);
    }

    var finalCallback = function (returnObject) {
      callback(returnObject.error, returnObject.queueResult, returnObject.response);
    };

    next(responseObject, finalCallback);
  };

  this.performRequest(webResource, null, options, processResponseCallback);
};

/**
* Adds a new message to the back of the message queue. A visibility timeout can also be specified to make the message
* invisible until the visibility timeout expires. A message must be in a format that can be included in an XML request
* with UTF-8 encoding. The encoded message can be up to 64KB in size for versions 2011-08-18 and newer, or 8KB in size
* for previous versions.
*
* @this {QueueService}
* @param {string}             queue                                       The queue name.
* @param {object}             messageText                                 The message text.
* @param {object|function}    [optionsOrCallback]                         The put and request options.
* @param {int}                [optionsOrCallback.messagettl]              The time-to-live interval for the message, in seconds. The maximum time-to-live allowed is 7 days. If this parameter is omitted, the default time-to-live is 7 days
* @param {int}                [optionsOrCallback.visibilitytimeout]       Specifies the new visibility timeout value, in seconds, relative to server time. The new value must be larger than or equal to 0, and cannot be larger than 7 days. The visibility timeout of a message cannot be set to a value later than the expiry time. visibilitytimeout should be set to a value smaller than the time-to-live value.
* @param {int}                [optionsOrCallback.timeoutIntervalInMs]     The timeout interval, in milliseconds, to use for the request.
* @param {function(error, queueMessageResult, response)}  callback        The callback function.
* @return {undefined}
*/
QueueService.prototype.createMessage = function (queue, messageText, optionsOrCallback, callback) {
  var options;
  azureutil.normalizeArgs(optionsOrCallback, callback, function (o, c) { options = o; callback = c; });

  validate.validateArgs('createMessage', function (v) {
    v.string(queue, 'queue');
    v.queueNameIsValid(queue);
    v.callback(callback);
  });

  var xmlMessageDescriptor = QueueMessageResult.serialize(messageText);

  var webResource = WebResource.post(queue + '/messages')
    .withHeader(HeaderConstants.CONTENT_TYPE, 'application/atom+xml;charset="utf-8"')
    .withHeader(HeaderConstants.CONTENT_LENGTH, Buffer.byteLength(xmlMessageDescriptor, 'utf8'))
    .withQueryOptions(options, QueryStringConstants.MESSAGE_TTL, QueryStringConstants.VISIBILITY_TIMEOUT)
    .withBody(xmlMessageDescriptor);

  var processResponseCallback = function (responseObject, next) {
    responseObject.queueMessageResult = null;
    if (!responseObject.error) {
      responseObject.queueMessageResult = new QueueMessageResult(queue);
      responseObject.queueMessageResult.getPropertiesFromHeaders(responseObject.response.headers);
    }

    var finalCallback = function (returnObject) {
      callback(returnObject.error, returnObject.queueMessageResult, returnObject.response);
    };

    next(responseObject, finalCallback);
  };

  this.performRequest(webResource, webResource.body, options, processResponseCallback);
};

/**
* Retrieves a message from the queue and makes it invisible to other consumers.
*
* @this {QueueService}
* @param {string}             queue                                       The queue name.
* @param {object|function}    [optionsOrCallback]                         The get and request options.
* @param {int}                [optionsOrCallback.numofmessages]           A nonzero integer value that specifies the number of messages to retrieve from the queue, up to a maximum of 32. By default, a single message is retrieved from the queue with this operation.
* @param {bool}               [optionsOrCallback.peekonly]                Boolean value indicating wether the visibility of the message should be changed or not.
* @param {int}                [optionsOrCallback.visibilitytimeout]       Required if not peek only. Specifies the new visibility timeout value, in seconds, relative to server time. The new value must be larger than or equal to 0, and cannot be larger than 7 days. The visibility timeout of a message can be set to a value later than the expiry time.
* @param {int}                [optionsOrCallback.timeoutIntervalInMs]     The timeout interval, in milliseconds, to use for the request.
* @param {function(error, queueMessageResults, response)}  callback       The callback function.
* @return {undefined}
*/
QueueService.prototype.getMessages = function (queue, optionsOrCallback, callback) {
  var options;
  azureutil.normalizeArgs(optionsOrCallback, callback, function (o, c) { options = o; callback = c; });

  validate.validateArgs('getMessages', function (v) {
    v.string(queue, 'queue');
    v.queueNameIsValid(queue);
    v.callback(callback);
  });

  var webResource = WebResource.get(queue + '/messages');
  webResource.withQueryOptions(options, QueryStringConstants.NUM_OF_MESSAGES, QueryStringConstants.VISIBILITY_TIMEOUT);
  if (options) {
    webResource.withQueryOption(QueryStringConstants.PEEK_ONLY, options[QueryStringConstants.PEEK_ONLY]);
  }

  var processResponseCallback = function (responseObject, next) {
    responseObject.queueMessageResults = null;

    if (!responseObject.error) {
      responseObject.queueMessageResults = [];

      if (responseObject.response.body.QueueMessagesList && responseObject.response.body.QueueMessagesList.QueueMessage) {
        var messages = responseObject.response.body.QueueMessagesList.QueueMessage;

        if (!_.isArray(messages)) {
          messages = [ messages ];
        }

        messages.forEach(function (message) {
          var queueMessageResult = QueueMessageResult.parse(message);
          responseObject.queueMessageResults.push(queueMessageResult);
        });
      }
    }

    var finalCallback = function (returnObject) {
      callback(returnObject.error, returnObject.queueMessageResults, returnObject.response);
    };

    next(responseObject, finalCallback);
  };

  this.performRequest(webResource, null, options, processResponseCallback);
};

/**
* Retrieves a message from the front of the queue, without changing the message visibility.
*
* @this {QueueService}
* @param {string}             queue                                       The queue name.
* @param {object|function}    [optionsOrCallback]                         The peek and request options.
* @param {int}                [optionsOrCallback.numofmessages]           A nonzero integer value that specifies the number of messages to retrieve from the queue, up to a maximum of 32. By default, a single message is retrieved from the queue with this operation.
* @param {int}                [optionsOrCallback.timeoutIntervalInMs]     The timeout interval, in milliseconds, to use for the request.
* @param {function(error, queueMessageResults, response)}  callback       The callback function.
* @return {undefined}
*/
QueueService.prototype.peekMessages = function (queue, optionsOrCallback, callback) {
  var options;
  azureutil.normalizeArgs(optionsOrCallback, callback, function (o, c) { options = o; callback = c; });

  if (!options) {
    options = {};
  }

  if (!options[QueryStringConstants.NUM_OF_MESSAGES]) {
    options[QueryStringConstants.NUM_OF_MESSAGES] = 1;
  }

  options[QueryStringConstants.PEEK_ONLY] = true;
  this.getMessages(queue, options, callback);
};

/**
* Deletes a specified message from the queue.
*
* @this {QueueService}
* @param {string}             queue                                       The queue name.
* @param {string}             messageid                                   The message identifier of the message to delete.
* @param {string}             popreceipt                                  A valid pop receipt value returned from an earlier call to the Get Messages or Update Message operation
* @param {object|function}    [optionsOrCallback]                         The delete and request options.
* @param {int}                [optionsOrCallback.timeoutIntervalInMs]     The timeout interval, in milliseconds, to use for the request.
* @param {function(error, successful, response)}  callback                The callback function.
* @return {undefined}
*/
QueueService.prototype.deleteMessage = function (queue, messageid, popreceipt, optionsOrCallback, callback) {
  var options;
  azureutil.normalizeArgs(optionsOrCallback, callback, function (o, c) { options = o; callback = c; });

  validate.validateArgs('deleteMessage', function (v) {
    v.string(queue, 'queue');
    v.queueNameIsValid(queue);
    v.callback(callback);
  });

  if (!popreceipt) {
    throw new Error('A message retrieved using \'peekMessages\' can not be deleted! Use \'getMessages\' instead.');
  }

  var webResource = WebResource.del(queue + '/messages/' + messageid)
    .withQueryOption(QueryStringConstants.POP_RECEIPT, popreceipt, null, true);

  var processResponseCallback = function (responseObject, next) {
    var finalCallback = function (returnObject) {
      callback(returnObject.error, returnObject.response.isSuccessful, returnObject.response);
    };

    next(responseObject, finalCallback);
  };

  this.performRequest(webResource, null, options, processResponseCallback);
};

/**
* Clears all messages from the queue.
*
* @this {QueueService}
* @param {string}             queue                                       The queue name.
* @param {object|function}    [optionsOrCallback]                         The delete and request options.
* @param {int}                [optionsOrCallback.timeoutIntervalInMs]     The timeout interval, in milliseconds, to use for the request.
* @param {function(error, response)}  callback                            The callback function.
* @return {undefined}
*/
QueueService.prototype.clearMessages = function (queue, optionsOrCallback, callback) {
  var options;
  azureutil.normalizeArgs(optionsOrCallback, callback, function (o, c) { options = o; callback = c; });

  validate.validateArgs('clearMessages', function (v) {
    v.string(queue, 'queue');
    v.queueNameIsValid(queue);
    v.callback(callback);
  });

  var webResource = WebResource.del(queue + '/messages');

  var processResponseCallback = function (responseObject, next) {
    var finalCallback = function (returnObject) {
      callback(returnObject.error, returnObject.response);
    };

    next(responseObject, finalCallback);
  };

  this.performRequest(webResource, null, options, processResponseCallback);
};

/**
* Updates the visibility timeout of a message. You can also use this operation to update the contents of a message.
* A message must be in a format that can be included in an XML request with UTF-8 encoding, and the encoded message can be up to 64KB in size.
*
* @this {QueueService}
* @param {string}             queue                                       The queue name.
* @param {string}             messageid                                   The message identifier of the message to update.
* @param {string}             popreceipt                                  A valid pop receipt value returned from an earlier call to the Get Messages or Update Message operation
* @param {int}                visibilitytimeout                           Specifies the new visibility timeout value, in seconds, relative to server time. The new value must be larger than or equal to 0, and cannot be larger than 7 days. The visibility timeout of a message can be set to a value later than the expiry time.
* @param {object|function}    [optionsOrCallback]                         The delete and request options.
* @param {object|function}    [optionsOrCallback.messagetext]             The new message text.
* @param {int}                [optionsOrCallback.timeoutIntervalInMs]     The timeout interval, in milliseconds, to use for the request.
* @param {function(error, queueMessageResult, response)}  callback        The callback function.
* @return {undefined}
*/
QueueService.prototype.updateMessage = function (queue, messageid, popreceipt, visibilitytimeout, optionsOrCallback, callback) {
  var options;
  azureutil.normalizeArgs(optionsOrCallback, callback, function (o, c) { options = o; callback = c; });

  validate.validateArgs('updateMessage', function (v) {
    v.string(queue, 'queue');
    v.queueNameIsValid(queue);
    v.callback(callback);
  });

  var content = null;
  if (options && options.messagetext) {
    content = QueueMessageResult.serialize(options.messagetext);
  }
<<<<<<< HEAD
  
  var contentLength = content ? Buffer.byteLength(content, 'utf8') : 0;
  
  var webResource = WebResource.put(queue + '/messages/' + messageid)
    .withHeader(HeaderConstants.CONTENT_TYPE, 'application/atom+xml;charset="utf-8"')
    .withHeader(HeaderConstants.CONTENT_LENGTH, contentLength);
    .withQueryOption(QueryStringConstants.POP_RECEIPT, popreceipt, null, true)
    .withQueryOption(QueryStringConstants.VISIBILITY_TIMEOUT, visibilitytimeout)
    .withBody(content);
=======

  var webResource = WebResource.put(queue + '/messages/' + messageid);

  webResource.withHeader(HeaderConstants.CONTENT_TYPE, 'application/atom+xml;charset="utf-8"');

  var contentLength = content ? Buffer.byteLength(content, 'utf8') : 0;
  webResource.withHeader(HeaderConstants.CONTENT_LENGTH, contentLength);

  webResource.withQueryOption(QueryStringConstants.POP_RECEIPT, popreceipt, null, true);
  webResource.withQueryOption(QueryStringConstants.VISIBILITY_TIMEOUT, visibilitytimeout);
>>>>>>> 7ec2a166

  var processResponseCallback = function (responseObject, next) {
    responseObject.queueMessageResult = null;
    if (!responseObject.error) {
      responseObject.queueMessageResult = new QueueMessageResult(queue, messageid);
      responseObject.queueMessageResult.getPropertiesFromHeaders(responseObject.response.headers);
    }

    var finalCallback = function (returnObject) {
      callback(returnObject.error, returnObject.queueMessageResult, returnObject.response);
    };

    next(responseObject, finalCallback);
  };

  this.performRequest(webResource, webResource.body, options, processResponseCallback);
};

module.exports = QueueService;<|MERGE_RESOLUTION|>--- conflicted
+++ resolved
@@ -650,8 +650,7 @@
   if (options && options.messagetext) {
     content = QueueMessageResult.serialize(options.messagetext);
   }
-<<<<<<< HEAD
-  
+
   var contentLength = content ? Buffer.byteLength(content, 'utf8') : 0;
   
   var webResource = WebResource.put(queue + '/messages/' + messageid)
@@ -660,18 +659,6 @@
     .withQueryOption(QueryStringConstants.POP_RECEIPT, popreceipt, null, true)
     .withQueryOption(QueryStringConstants.VISIBILITY_TIMEOUT, visibilitytimeout)
     .withBody(content);
-=======
-
-  var webResource = WebResource.put(queue + '/messages/' + messageid);
-
-  webResource.withHeader(HeaderConstants.CONTENT_TYPE, 'application/atom+xml;charset="utf-8"');
-
-  var contentLength = content ? Buffer.byteLength(content, 'utf8') : 0;
-  webResource.withHeader(HeaderConstants.CONTENT_LENGTH, contentLength);
-
-  webResource.withQueryOption(QueryStringConstants.POP_RECEIPT, popreceipt, null, true);
-  webResource.withQueryOption(QueryStringConstants.VISIBILITY_TIMEOUT, visibilitytimeout);
->>>>>>> 7ec2a166
 
   var processResponseCallback = function (responseObject, next) {
     responseObject.queueMessageResult = null;
