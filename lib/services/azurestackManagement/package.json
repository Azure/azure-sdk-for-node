{
  "name": "azure-arm-azurestack",
  "author": "Microsoft Corporation",
<<<<<<< HEAD
  "description": "AzureStackManagementClient Library with typescript type definitions for node",
  "version": "1.0.0-preview",
  "dependencies": {
    "ms-rest": "^2.3.3",
    "ms-rest-azure": "^2.5.5"
  },
=======
  "contributors": [
    "Gibson, Rikki <Rikki.Gibson@microsoft.com>",
    "Schulte, Dan <daschult@microsoft.com>",
    "Zavery, Amar <amzavery@microsoft.com>"
  ],
  "version": "1.1.0-preview",
  "description": "Microsoft Azure Stack Management Client Library for node",
  "tags": [
    "azure",
    "sdk"
  ],
>>>>>>> a0443627
  "keywords": [
    "node",
    "azure"
  ],
<<<<<<< HEAD
  "license": "MIT",
  "main": "./lib/azureStackManagementClient.js",
  "types": "./lib/azureStackManagementClient.d.ts",
  "homepage": "https://github.com/azure/azure-sdk-for-node/tree/master/lib/services/azurestackManagement",
  "repository": {
    "type": "git",
    "url": "https://github.com/azure/azure-sdk-for-node.git"
  },
  "bugs": {
    "url": "https://github.com/azure/azure-sdk-for-node/issues"
=======
  "main": "./lib/azureStackManagementClient.js",
  "types": "./lib/azureStackManagementClient.d.ts",
  "license": "MIT",
  "dependencies": {
    "ms-rest-azure": "^2.5.5",
    "ms-rest": "^2.3.2"
  },
  "homepage": "http://github.com/Azure/azure-sdk-for-node",
  "repository": {
    "type": "git",
    "url": "git@github.com:Azure/azure-sdk-for-node.git"
  },
  "bugs": {
    "url": "http://github.com/Azure/azure-sdk-for-node/issues"
>>>>>>> a0443627
  }
}<|MERGE_RESOLUTION|>--- conflicted
+++ resolved
@@ -1,31 +1,16 @@
 {
   "name": "azure-arm-azurestack",
   "author": "Microsoft Corporation",
-<<<<<<< HEAD
   "description": "AzureStackManagementClient Library with typescript type definitions for node",
-  "version": "1.0.0-preview",
+  "version": "1.1.0-preview",
   "dependencies": {
     "ms-rest": "^2.3.3",
     "ms-rest-azure": "^2.5.5"
   },
-=======
-  "contributors": [
-    "Gibson, Rikki <Rikki.Gibson@microsoft.com>",
-    "Schulte, Dan <daschult@microsoft.com>",
-    "Zavery, Amar <amzavery@microsoft.com>"
-  ],
-  "version": "1.1.0-preview",
-  "description": "Microsoft Azure Stack Management Client Library for node",
-  "tags": [
-    "azure",
-    "sdk"
-  ],
->>>>>>> a0443627
   "keywords": [
     "node",
     "azure"
   ],
-<<<<<<< HEAD
   "license": "MIT",
   "main": "./lib/azureStackManagementClient.js",
   "types": "./lib/azureStackManagementClient.d.ts",
@@ -36,21 +21,5 @@
   },
   "bugs": {
     "url": "https://github.com/azure/azure-sdk-for-node/issues"
-=======
-  "main": "./lib/azureStackManagementClient.js",
-  "types": "./lib/azureStackManagementClient.d.ts",
-  "license": "MIT",
-  "dependencies": {
-    "ms-rest-azure": "^2.5.5",
-    "ms-rest": "^2.3.2"
-  },
-  "homepage": "http://github.com/Azure/azure-sdk-for-node",
-  "repository": {
-    "type": "git",
-    "url": "git@github.com:Azure/azure-sdk-for-node.git"
-  },
-  "bugs": {
-    "url": "http://github.com/Azure/azure-sdk-for-node/issues"
->>>>>>> a0443627
   }
 }