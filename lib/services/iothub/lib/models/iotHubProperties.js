--- conflicted
+++ resolved
@@ -39,12 +39,9 @@
    * @member {array} [routing.endpoints.eventHubs] The list of Event Hubs
    * endpoints that IoT hub routes messages to, based on the routing rules.
    * This list does not include the built-in Event Hubs endpoint.
-<<<<<<< HEAD
-=======
    * @member {array} [routing.endpoints.storageContainers] The list of storage
    * container endpoints that IoT hub routes messages to, based on the routing
    * rules.
->>>>>>> 3431d0d1
    * @member {array} [routing.routes] The list of user-provided routing rules
    * that the IoT hub uses to route messages to built-in and custom endpoints.
    * A maximum of 100 routing rules are allowed for paid hubs and a maximum of
@@ -63,11 +60,7 @@
    * endpoints to which the messages that satisfy the condition are routed to.
    * Currently only 1 endpoint is allowed.
    * @member {boolean} [routing.fallbackRoute.isEnabled] Used to specify
-<<<<<<< HEAD
-   * whether the fallback route is enabled or not.
-=======
    * whether the fallback route is enabled.
->>>>>>> 3431d0d1
    * @member {object} [storageEndpoints] The list of Azure Storage endpoints
    * where you can upload files. Currently you can configure only one Azure
    * Storage account and that MUST have its key as $default. Specifying more
@@ -97,11 +90,7 @@
    * times the IoT hub attempts to deliver a message on the feedback queue.
    * See:
    * https://docs.microsoft.com/azure/iot-hub/iot-hub-devguide-messaging#cloud-to-device-messages.
-<<<<<<< HEAD
-   * @member {string} [comments] Comments.
-=======
    * @member {string} [comments] IoT hub comments.
->>>>>>> 3431d0d1
    * @member {object} [operationsMonitoringProperties]
    * @member {object} [operationsMonitoringProperties.events]
    * @member {string} [features] The capabilities and features enabled for the
