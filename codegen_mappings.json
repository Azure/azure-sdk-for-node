--- conflicted
+++ resolved
@@ -735,25 +735,26 @@
       "source": "machinelearningexperimentation/resource-manager/readme.md"
     }
   },
-<<<<<<< HEAD
-  "managementpartner": {
-=======
   "managementgroups": {
->>>>>>> 8de34832
     "resource-manager": {
       "packageVersion": "1.0.0-preview",
       "generatePackageJson": true,
       "generateReadmeMd": true,
       "generateLicenseTxt": true,
-<<<<<<< HEAD
+      "packageName": "azure-arm-managementgroups",
+      "dir": "managementgroupsManagement/lib",
+      "source": "managementgroups/resource-manager/readme.md"
+    }
+  },
+  "managementpartner": {
+    "resource-manager": {
+      "packageVersion": "1.0.0-preview",
+      "generatePackageJson": true,
+      "generateReadmeMd": true,
+      "generateLicenseTxt": true,
       "packageName": "azure-arm-managementpartner",
       "dir": "managementpartnerManagement/lib",
       "source": "managementpartner/resource-manager/readme.md"
-=======
-      "packageName": "azure-arm-managementgroups",
-      "dir": "managementgroupsManagement/lib",
-      "source": "managementgroups/resource-manager/readme.md"
->>>>>>> 8de34832
     }
   }
 }