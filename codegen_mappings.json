--- conflicted
+++ resolved
@@ -679,15 +679,16 @@
       "source": "datacatalog/resource-manager/readme.md"
     }
   },
-<<<<<<< HEAD
   "datamigration": {
     "resource-manager": {
       "packageName": "azure-arm-datamigration",
       "packageVersion": "1.0.0-preview",
-      "generateMetadata": true,
+      "generatePackageJson": true,
+      "generateReadmeMd": true,
       "dir": "datamigrationManagement/lib",
       "source": "datamigration/resource-manager/readme.md"
-=======
+    }
+  },
   "deviceprovisioningservices": {
     "resource-manager": {
       "packageName": "azure-arm-deviceprovisioningservices",
@@ -696,7 +697,6 @@
       "generateReadmeMd": true,
       "dir": "deviceprovisioningservicesManagement/lib",
       "source": "deviceprovisioningservices/resource-manager/readme.md"
->>>>>>> 0e9fb3ec
     }
   }
 }