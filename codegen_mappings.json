{
  "$schema": "./codegen_mappings.schema.json",
  "advisor": {
    "resource-manager": {
      "packageName": "azure-arm-advisor",
      "dir": "advisorManagement/lib",
      "source": "advisor/resource-manager/readme.md"
    }
  },
  "analysisservices": {
    "resource-manager": {
      "packageName": "azure-arm-analysisservices",
      "dir": "analysisServices/lib",
      "source": "analysisservices/resource-manager/readme.md"
    }
  },
  "apimanagement": {
    "resource-manager": {
      "packageName": "azure-arm-apimanagement",
      "dir": "apimanagement/lib",
      "source": "apimanagement/resource-manager/readme.md"
    }
  },
  "applicationinsights": {
    "resource-manager": {
      "packageName": "azure-arm-appinsights",
      "dir": "applicationinsights/lib",
      "source": "applicationinsights/resource-manager/readme.md"
    }
  },
  "authorization": {
    "resource-manager": {
      "packageName": "azure-arm-authorization",
      "dir": "authorizationManagement/lib",
      "source": "authorization/resource-manager/readme.md",
      "ft": 1
    }
  },
  "automation": {
    "resource-manager": {
      "packageName": "azure-arm-automation",
      "dir": "automationManagement/lib",
      "source": "automation/resource-manager/readme.md"
    }
  },
  "batch": {
    "resource-manager": {
      "packageName": "azure-arm-batch",
      "dir": "batchManagement/lib",
      "source": "batch/resource-manager/readme.md",
      "ft": 1
    },
    "data-plane": {
      "packageName": "azure-batch",
      "dir": "batch/lib",
      "source": "batch/data-plane/readme.md",
      "ft": 1
    }
  },
  "batchai": {
    "resource-manager": {
      "packageName": "azure-arm-batchai",
      "dir": "batchaiManagement/lib",
      "source": "batchai/resource-manager/readme.md",
      "ft": 1
    }
  },
  "billing": {
    "resource-manager": {
      "packageName": "azure-arm-billing",
      "dir": "billingManagement/lib",
      "source": "billing/resource-manager/readme.md",
      "ft": 1
    }
  },
  "cdn": {
    "resource-manager": {
      "packageName": "azure-arm-cdn",
      "dir": "cdnManagement/lib",
      "source": "cdn/resource-manager/readme.md",
      "ft": 2
    }
  },
  "cognitiveservices": {
    "resource-manager": {
      "packageName": "azure-arm-cognitiveservices",
      "dir": "cognitiveServicesManagement/lib",
      "source": "cognitiveservices/resource-manager/readme.md"
    },
    "data-plane": {
      "entitySearch": {
        "packageName": "azure-cognitiveservices-entitysearch",
        "dir": "entitySearch/lib",
        "source": "cognitiveservices/data-plane/EntitySearch/readme.md",
        "language": "NodeJS",
        "clientName": "EntitySearchAPIClient"
      },
      "webSearch": {
        "packageName": "azure-cognitiveservices-websearch",
        "dir": "webSearch/lib",
        "source": "cognitiveservices/data-plane/WebSearch/readme.md",
        "language": "NodeJS",
        "clientName": "WebSearchAPIClient"
      },
      "videoSearch": {
        "packageName": "azure-cognitiveservices-videosearch",
        "dir": "videoSearch/lib",
        "source": "cognitiveservices/data-plane/VideoSearch/readme.md",
        "language": "NodeJS",
        "clientName": "VideoSearchAPIClient"
      },
      "newsSearch": {
        "packageName": "azure-cognitiveservices-newssearch",
        "dir": "newsSearch/lib",
        "source": "cognitiveservices/data-plane/NewsSearch/readme.md",
        "language": "NodeJS",
        "clientName": "NewsSearchAPIClient"
      },
      "imageSearch": {
        "packageName": "azure-cognitiveservices-imagesearch",
        "dir": "imageSearch/lib",
        "source": "cognitiveservices/data-plane/ImageSearch/readme.md",
        "language": "NodeJS",
        "clientName": "ImageSearchAPIClient"
      },
      "customSearch": {
        "packageName": "azure-cognitiveservices-customsearch",
        "dir": "customSearch/lib",
        "source": "cognitiveservices/data-plane/CustomSearch/readme.md",
        "language": "NodeJS",
        "clientName": "CustomSearchAPIClient"
      },
      "face": {
        "packageName": "azure-cognitiveservices-face",
        "dir": "face/lib",
        "source": "cognitiveservices/data-plane/Face/readme.md",
        "language": "NodeJS",
        "clientName": "FaceAPIClient"
      },
      "textAnalytics": {
        "packageName": "azure-cognitiveservices-textanalytics",
        "dir": "textAnalytics/lib",
        "source": "cognitiveservices/data-plane/TextAnalytics/readme.md",
        "language": "NodeJS",
        "clientName": "TextAnalyticsAPIClient"
      },
      "spellCheck": {
        "packageName": "azure-cognitiveservices-spellcheck",
        "dir": "spellCheck/lib",
        "source": "cognitiveservices/data-plane/SpellCheck/readme.md",
        "language": "NodeJS",
        "clientName": "SpellCheckAPIClient"
      },
      "computerVision": {
        "packageName": "azure-cognitiveservices-computervision",
        "dir": "computerVision/lib",
        "source": "cognitiveservices/data-plane/ComputerVision/readme.md",
        "language": "NodeJS",
        "clientName": "ComputerVisionAPIClient"
      },
      "contentModerator": {
        "packageName": "azure-cognitiveservices-contentmoderator",
        "dir": "contentModerator/lib",
        "source": "cognitiveservices/data-plane/ContentModerator/readme.md",
        "language": "NodeJS",
        "clientName": "ContentModeratorAPIClient"
      }
    }
  },
  "commerce": {
    "resource-manager": {
      "packageName": "azure-arm-commerce",
      "dir": "commerce/lib",
      "source": "commerce/resource-manager/readme.md",
      "ft": 2
    }
  },
  "compute": {
    "resource-manager": {
      "packageName": "azure-arm-compute",
      "dir": "computeManagement2/lib",
      "source": "compute/resource-manager/readme.md",
      "ft": 1
    }
  },
  "consumption": {
    "resource-manager": {
      "packageName": "azure-arm-consumption",
      "dir": "consumptionManagement/lib",
      "source": "consumption/resource-manager/readme.md"
    }
  },
  "containerinstance": {
    "resource-manager": {
      "packageName": "azure-arm-containerinstance",
      "dir": "containerinstanceManagement/lib",
      "source": "containerinstance/resource-manager/readme.md"
    }
  },
  "containerregistry": {
    "resource-manager": {
      "packageName": "azure-arm-containerregistry",
      "dir": "containerRegistryManagement/lib",
      "source": "containerregistry/resource-manager/readme.md"
    }
  },
  "containerservices": {
    "resource-manager": {
      "packageName": "azure-arm-containerservice",
      "dir": "containerservicesManagement/lib",
      "source": "containerservices/resource-manager/readme.md"
    }
  },
  "cosmos-db": {
    "resource-manager": {
      "packageName": "azure-arm-cosmosdb",
      "dir": "cosmosdbManagement/lib",
      "source": "cosmos-db/resource-manager/readme.md",
      "clientName": "CosmosDBManagementClient"
    }
  },
  "customer-insights": {
    "resource-manager": {
      "packageName": "azure-arm-customerinsights",
      "dir": "customerInsightsManagement/lib",
      "source": "customer-insights/resource-manager/readme.md"
    }
  },
  "datafactory": {
    "resource-manager": {
      "packageName": "azure-arm-datafactory",
      "dir": "datafactoryManagement/lib",
      "source": "datafactory/resource-manager/readme.md"
    }
  },
  "datalake-analytics": {
    "resource-manager": {
      "packageName": "azure-arm-datalake-analytics",
      "dir": "dataLake.Analytics/lib/account",
      "source": "datalake-analytics/resource-manager/readme.md"
    },
    "data-plane": {
      "catalog": {
        "packageName": "azure-arm-datalake-analytics",
        "dir": "dataLake.Analytics/lib/catalog",
        "source": "datalake-analytics/data-plane/readme.md",
        "tag": "package-catalog-2016-11"
      },
      "job": {
        "packageName": "azure-arm-datalake-analytics",
        "dir": "dataLake.Analytics/lib/job",
        "source": "datalake-analytics/data-plane/readme.md",
        "tag": "package-job-2016-11"
      }
    }
  },
  "datalake-store": {
    "data-plane": {
      "packageName": "azure-arm-datalake-store",
      "dir": "dataLake.Store/lib/filesystem",
      "source": "datalake-store/data-plane/readme.md"
    },
    "resource-manager": {
      "packageName": "azure-arm-datalake-store",
      "dir": "dataLake.Store/lib/account",
      "source": "datalake-store/resource-manager/readme.md"
    }
  },
  "devtestlabs": {
    "resource-manager": {
      "packageName": "azure-arm-devtestlabs",
      "dir": "devTestLabs/lib",
      "source": "devtestlabs/resource-manager/readme.md"
    }
  },
  "dns": {
    "resource-manager": {
      "packageName": "azure-arm-dns",
      "dir": "dnsManagement/lib",
      "source": "dns/resource-manager/readme.md"
    }
  },
  "domainservices": {
    "resource-manager": {
      "packageName": "azure-arm-domainservices",
      "dir": "domainservicesManagement/lib",
      "source": "domainservices/resource-manager/readme.md",
      "clientName": "DomainservicesManagementClient"
    }
  },
  "eventgrid": {
    "resource-manager": {
      "packageName": "azure-arm-eventgrid",
      "dir": "eventgridManagement/lib",
      "source": "eventgrid/resource-manager/readme.md"
    },
    "data-plane": {
      "packageName": "azure-eventgrid",
      "dir": "eventgrid/lib",
      "source": "eventgrid/data-plane/readme.md"
    }
  },
  "eventhub": {
    "resource-manager": {
      "packageName": "azure-arm-eventhub",
      "dir": "eventHubManagement/lib",
      "source": "eventhub/resource-manager/readme.md"
    }
  },
  "graphrbac": {
    "data-plane": {
      "packageName": "azure-graph",
      "dir": "graphManagement/lib",
      "source": "graphrbac/data-plane/readme.md",
      "ft": 1
    }
  },
  "hdinsight": {
    "resource-manager": {
      "packageName": "azure-arm-hdinsight",
      "dir": "hdInsightManagement/lib",
      "source": "hdinsight/resource-manager/readme.md"
    }
  },
  "iothub": {
    "resource-manager": {
      "packageName": "azure-arm-iothub",
      "dir": "iothub/lib",
      "source": "iothub/resource-manager/readme.md",
      "ft": 1
    }
  },
  "keyvault": {
    "data-plane": {
      "packageName": "azure-keyvault",
      "dir": "keyvault/lib",
      "source": "keyvault/data-plane/readme.md"
    },
    "resource-manager": {
      "packageName": "azure-arm-keyvault",
      "dir": "keyVaultManagement/lib",
      "source": "keyvault/resource-manager/readme.md"
    }
  },
  "logic": {
    "resource-manager": {
      "packageName": "azure-arm-logic",
      "dir": "logicManagement/lib",
      "source": "logic/resource-manager/readme.md"
    }
  },
  "machinelearning": {
    "resource-manager": {
      "packageName": "azure-arm-machinelearning",
      "dir": "machinelearning/lib",
      "source": "machinelearning/resource-manager/readme.md"
    }
  },
  "machinelearningcompute": {
    "resource-manager": {
      "packageName": "azure-arm-machinelearningcompute",
      "dir": "machinelearningcomputeManagement/lib",
      "source": "machinelearningcompute/resource-manager/readme.md"
    }
  },
  "marketplaceordering": {
    "resource-manager": {
      "packageName": "azure-arm-marketplaceordering",
      "dir": "marketplaceorderingManagement/lib",
      "source": "marketplaceordering/resource-manager/readme.md"
    }
  },
  "mediaservices": {
    "resource-manager": {
      "packageName": "azure-arm-mediaservices",
      "dir": "mediaServicesManagement/lib",
      "source": "mediaservices/resource-manager/readme.md"
    }
  },
  "mobileengagement": {
    "resource-manager": {
      "packageName": "azure-arm-mobileengagement",
      "dir": "mobileEngagement/lib",
      "source": "mobileengagement/resource-manager/readme.md",
      "clientName": "MobileEngagementClient"
    }
  },
  "monitor": {
    "resource-manager": {
      "packageName": "azure-arm-monitor",
      "packageVersion": "2.0.0-preview",
<<<<<<< HEAD
      "dir": "monitorManagement/",
=======
      "generateLicenseTxt": true,
      "generatePackageJson": true,
      "generateReadmeMd": true,
      "dir": "monitorManagement",
>>>>>>> 769d57b5
      "source": "monitor/resource-manager/readme.md",
      "ft": 1
    }
  },
  "mysql": {
    "resource-manager": {
      "packageName": "azure-arm-mysql",
      "dir": "mysqlManagement/lib",
      "source": "mysql/resource-manager/readme.md"
    }
  },
  "network": {
    "resource-manager": {
      "packageName": "azure-arm-network",
      "dir": "networkManagement2/lib",
      "source": "network/resource-manager/readme.md"
    }
  },
  "notificationhubs": {
    "resource-manager": {
      "packageName": "azure-arm-notificationhubs",
      "dir": "notificationHubsManagement/lib",
      "source": "notificationhubs/resource-manager/readme.md"
    }
  },
  "operationalinsights": {
    "resource-manager": {
      "packageName": "azure-arm-operationalinsights",
      "dir": "operationalInsightsManagement/lib",
      "source": "operationalinsights/resource-manager/readme.md",
      "clientName": "OperationalInsightsManagementClient"
    }
  },
  "operationsmanagement": {
    "resource-manager": {
      "packageName": "azure-arm-operations",
      "dir": "operationsManagement/lib",
      "source": "operationsmanagement/resource-manager/readme.md"
    }
  },
  "postgresql": {
    "resource-manager": {
      "packageName": "azure-arm-postgresql",
      "dir": "postgresqlManagement/lib",
      "source": "postgresql/resource-manager/readme.md"
    }
  },
  "powerbiembedded": {
    "resource-manager": {
      "packageName": "azure-arm-powerbiembedded",
      "dir": "powerbiembedded/lib",
      "source": "powerbiembedded/resource-manager/readme.md"
    }
  },
  "recoveryservices": {
    "resource-manager": {
      "packageName": "azure-arm-recoveryservices",
      "dir": "recoveryServicesManagement/lib",
      "source": "recoveryservices/resource-manager/readme.md"
    }
  },
  "recoveryservicesbackup": {
    "resource-manager": {
      "packageName": "azure-arm-recoveryservicesbackup",
      "dir": "recoveryServicesBackupManagement/lib",
      "source": "recoveryservicesbackup/resource-manager/readme.md"
    }
  },
  "recoveryservicessiterecovery": {
    "resource-manager": {
      "packageName": "azure-arm-recoveryservices-siterecovery",
      "dir": "recoveryServicesSiteRecoveryManagement/lib",
      "source": "recoveryservicessiterecovery/resource-manager/readme.md"
    }
  },
  "redis": {
    "resource-manager": {
      "packageName": "azure-arm-rediscache",
      "dir": "rediscachemanagement/lib",
      "source": "redis/resource-manager/readme.md",
      "ft": 1
    }
  },
  "relay": {
    "resource-manager": {
      "packageName": "azure-arm-relay",
      "dir": "relayManagement/lib",
      "source": "relay/resource-manager/readme.md"
    }
  },
  "resourcehealth": {
    "resource-manager": {
      "packageName": "azure-arm-resourcehealth",
      "dir": "resourceHealthManagement/lib",
      "source": "resourcehealth/resource-manager/readme.md"
    }
  },
  "resources": {
    "resource-manager": {
      "feature": {
        "packageName": "azure-arm-resource",
        "dir": "resourceManagement/lib/feature",
        "source": "resources/resource-manager/readme.md",
        "tag": "package-features-2015-12"
      },
      "lock": {
        "packageName": "azure-arm-resource",
        "dir": "resourceManagement/lib/lock",
        "source": "resources/resource-manager/readme.md",
        "tag": "package-locks-2016-09"
      },
      "policy": {
        "packageName": "azure-arm-resource",
        "dir": "resourceManagement/lib/policy",
        "source": "resources/resource-manager/readme.md",
        "tag": "package-policy-2017-06"
      },
      "resource": {
        "packageName": "azure-arm-resource",
        "dir": "resourceManagement/lib/resource",
        "source": "resources/resource-manager/readme.md",
        "tag": "package-resources-2017-05"
      },
      "subscription": {
        "packageName": "azure-arm-resource",
        "dir": "resourceManagement/lib/subscription",
        "source": "resources/resource-manager/readme.md",
        "tag": "package-subscriptions-2016-06"
      },
      "link": {
        "packageName": "azure-arm-resource",
        "dir": "resourceManagement/lib/link",
        "source": "resources/resource-manager/readme.md",
        "tag": "package-links-2016-09"
      },
      "management": {
        "packageName": "azure-arm-resource",
        "dir": "resourceManagement/lib/link",
        "source": "resources/resource-manager/readme.md",
        "tag": "package-management-2017-08",
        "clientName": "ManagementGroupsClient"
      }
    }
  },
  "scheduler": {
    "resource-manager": {
      "packageName": "azure-arm-scheduler",
      "dir": "schedulerManagement2/lib",
      "source": "scheduler/resource-manager/readme.md"
    }
  },
  "search": {
    "resource-manager": {
      "packageName": "azure-arm-search",
      "dir": "searchManagement/lib",
      "source": "search/resource-manager/readme.md"
    },
    "data-plane": {
      "searchservice": {
        "packageName": "azure-search",
        "dir": "search/lib/service",
        "source": "search/data-plane/Microsoft.Search/2016-09-01/searchservice.json"
      },
      "serarchindex": {
        "packageName": "azure-search",
        "dir": "search/lib/index",
        "source": "search/data-plane/Microsoft.Search/2016-09-01/searchindex.json"
      }
    }
  },
  "servermanagement": {
    "resource-manager": {
      "packageName": "azure-arm-servermanagement",
      "dir": "servermanagement/lib",
      "source": "servermanagement/resource-manager/readme.md"
    }
  },
  "service-map": {
    "resource-manager": {
      "packageName": "azure-arm-servicemap",
      "dir": "serviceMapManagement/lib",
      "source": "service-map/resource-manager/readme.md",
      "clientName": "ServicemapManagementClient"
    }
  },
  "servicebus": {
    "resource-manager": {
      "packageName": "azure-arm-sb",
      "dir": "serviceBusManagement2/lib",
      "source": "servicebus/resource-manager/readme.md"
    }
  },
  "servicefabric": {
    "data-plane": {
      "packageName": "azure-servicefabric",
      "dir": "serviceFabric/lib",
      "source": "servicefabric/data-plane/readme.md",
      "language": "NodeJS",
      "clientName": "ServiceFabricClient"
    },
    "resource-manager": {
      "packageName": "azure-arm-servicefabric",
      "dir": "serviceFabricManagement/lib",
      "source": "servicefabric/resource-manager/readme.md"
    }
  },
  "sql": {
    "resource-manager": {
      "packageName": "azure-arm-sql",
      "dir": "sqlManagement2/lib",
      "source": "sql/resource-manager"
    }
  },
  "storage": {
    "resource-manager": {
      "packageName": "azure-arm-storage",
      "dir": "storageManagement2/lib",
      "source": "storage/resource-manager/readme.md",
      "ft": 2,
      "clientName": "StorageManagementClient"
    }
  },
  "storageimportexport": {
    "resource-manager": {
      "packageName": "azure-arm-storageimportexport",
      "dir": "storageImportExportManagement/lib",
      "source": "storageimportexport/resource-manager/readme.md",
      "clientName": "StorageImportExportManagementClient"
    }
  },
  "storsimple8000series": {
    "resource-manager": {
      "packageName": "azure-arm-storsimple8000series",
      "dir": "storsimple8000series/lib",
      "source": "storsimple8000series/resource-manager/readme.md"
    }
  },
  "streamanalytics": {
    "resource-manager": {
      "packageName": "azure-arm-streamanalytics",
      "dir": "streamanalyticsManagement/lib",
      "source": "streamanalytics/resource-manager/readme.md"
    }
  },
  "trafficmanager": {
    "resource-manager": {
      "packageName": "azure-arm-trafficmanager",
      "dir": "trafficManagerManagement2/lib",
      "source": "trafficmanager/resource-manager/readme.md",
      "ft": 1
    }
  },
  "visualstudio": {
    "resource-manager": {
      "packageName": "azure-arm-visualstudio",
      "dir": "visualstudioManagement/lib",
      "source": "visualstudio/resource-manager/readme.md"
    }
  },
  "web": {
    "resource-manager": {
      "packageName": "azure-arm-website",
      "dir": "websiteManagement2/lib",
      "source": "web/resource-manager/readme.md",
      "ft": 1
    }
  },
  "azurestack": {
    "resource-manager": {
      "packageName": "azure-arm-azurestack",
      "dir": "azurestackManagement/lib",
      "source": "azurestack/resource-manager/readme.md"
    }
  },
  "datacatalog": {
    "resource-manager": {
      "packageName": "azure-arm-datacatalog",
      "packageVersion": "1.0.0-preview",
      "generatePackageJson": true,
      "generateReadmeMd": true,
      "generateLicenseTxt": true,
      "dir": "datacatalogManagement/lib",
      "source": "datacatalog/resource-manager/readme.md"
    }
  },
  "deviceprovisioningservices": {
    "resource-manager": {
      "packageName": "azure-arm-deviceprovisioningservices",
      "packageVersion": "1.0.0-preview",
      "generatePackageJson": true,
      "generateReadmeMd": true,
      "generateLicenseTxt": true,
      "dir": "deviceprovisioningservicesManagement/lib",
      "source": "deviceprovisioningservices/resource-manager/readme.md"
    }
  },
  "hanaonazure": {
    "resource-manager": {
      "packageName": "azure-arm-hanaonazure",
      "packageVersion": "1.0.0-preview",
      "generatePackageJson": true,
      "generateReadmeMd": true,
      "generateLicenseTxt": true,
      "dir": "hanaonazureManagement/lib",
      "source": "hanaonazure/resource-manager/readme.md"
    }
  },
  "iotspaces": {
    "resource-manager": {
      "packageName": "azure-arm-iotspaces",
      "packageVersion": "1.0.0-preview",
      "generatePackageJson": true,
      "generateReadmeMd": true,
      "generateLicenseTxt": true,
      "dir": "iotspacesManagement/lib",
      "source": "iotspaces/resource-manager/readme.md"
    }
  },
  "locationbasedservices": {
    "resource-manager": {
      "packageVersion": "1.0.0-preview",
      "generatePackageJson": true,
      "generateReadmeMd": true,
      "generateLicenseTxt": true,
      "packageName": "azure-arm-locationbasedservices",
      "dir": "locationbasedservicesManagement/lib",
      "source": "locationbasedservices/resource-manager/readme.md"
    }
  },
  "machinelearningexperimentation": {
    "resource-manager": {
      "packageVersion": "1.0.0-preview",
      "generatePackageJson": true,
      "generateReadmeMd": true,
      "generateLicenseTxt": true,
      "packageName": "azure-arm-machinelearningexperimentation",
      "dir": "machinelearningexperimentationManagement/lib",
      "source": "machinelearningexperimentation/resource-manager/readme.md"
    }
  },
  "managementgroups": {
    "resource-manager": {
      "packageVersion": "1.0.0-preview",
      "generatePackageJson": true,
      "generateReadmeMd": true,
      "generateLicenseTxt": true,
      "packageName": "azure-arm-managementgroups",
      "dir": "managementgroupsManagement/lib",
      "source": "managementgroups/resource-manager/readme.md"
    }
  },
  "managementpartner": {
    "resource-manager": {
      "packageVersion": "1.0.0-preview",
      "generatePackageJson": true,
      "generateReadmeMd": true,
      "generateLicenseTxt": true,
      "packageName": "azure-arm-managementpartner",
      "dir": "managementpartnerManagement/lib",
      "source": "managementpartner/resource-manager/readme.md"
    }
  },
  "migrate": {
    "resource-manager": {
      "packageVersion": "1.0.0-preview",
      "generatePackageJson": true,
      "generateReadmeMd": true,
      "generateLicenseTxt": true,
      "packageName": "azure-arm-migrate",
      "dir": "migrateManagement/lib",
      "source": "migrate/resource-manager/readme.md"
    }
  },
  "msi": {
    "resource-manager": {
      "packageVersion": "1.0.0-preview",
      "generatePackageJson": true,
      "generateReadmeMd": true,
      "generateLicenseTxt": true,
      "packageName": "azure-arm-msi",
      "dir": "msiManagement/lib",
      "source": "msi/resource-manager/readme.md"
    }
  },
  "policyinsights": {
    "resource-manager": {
      "packageVersion": "1.0.0-preview",
      "generatePackageJson": true,
      "generateReadmeMd": true,
      "generateLicenseTxt": true,
      "packageName": "azure-arm-policyinsights",
      "dir": "policyinsightsManagement/lib",
      "source": "policyinsights/resource-manager/readme.md"
    }
  },
  "powerbidedicated": {
    "resource-manager": {
      "packageVersion": "1.0.0-preview",
      "generatePackageJson": true,
      "generateReadmeMd": true,
      "generateLicenseTxt": true,
      "packageName": "azure-arm-powerbidedicated",
      "dir": "powerbidedicatedManagement/lib",
      "source": "powerbidedicated/resource-manager/readme.md"
    }
  }
}<|MERGE_RESOLUTION|>--- conflicted
+++ resolved
@@ -389,14 +389,10 @@
     "resource-manager": {
       "packageName": "azure-arm-monitor",
       "packageVersion": "2.0.0-preview",
-<<<<<<< HEAD
-      "dir": "monitorManagement/",
-=======
       "generateLicenseTxt": true,
       "generatePackageJson": true,
       "generateReadmeMd": true,
       "dir": "monitorManagement",
->>>>>>> 769d57b5
       "source": "monitor/resource-manager/readme.md",
       "ft": 1
     }
