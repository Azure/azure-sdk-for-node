--- conflicted
+++ resolved
@@ -757,58 +757,59 @@
       "source": "managementpartner/resource-manager/readme.md"
     }
   },
-<<<<<<< HEAD
+  "migrate": {
+    "resource-manager": {
+      "packageVersion": "1.0.0-preview",
+      "generatePackageJson": true,
+      "generateReadmeMd": true,
+      "generateLicenseTxt": true,
+      "packageName": "azure-arm-migrate",
+      "dir": "migrateManagement/lib",
+      "source": "migrate/resource-manager/readme.md"
+    }
+  },
+  "msi": {
+    "resource-manager": {
+      "packageVersion": "1.0.0-preview",
+      "generatePackageJson": true,
+      "generateReadmeMd": true,
+      "generateLicenseTxt": true,
+      "packageName": "azure-arm-msi",
+      "dir": "msiManagement/lib",
+      "source": "msi/resource-manager/readme.md"
+    }
+  },
+  "policyinsights": {
+    "resource-manager": {
+      "packageVersion": "1.0.0-preview",
+      "generatePackageJson": true,
+      "generateReadmeMd": true,
+      "generateLicenseTxt": true,
+      "packageName": "azure-arm-policyinsights",
+      "dir": "policyinsightsManagement/lib",
+      "source": "policyinsights/resource-manager/readme.md"
+    }
+  },
+  "powerbidedicated": {
+    "resource-manager": {
+      "packageVersion": "1.0.0-preview",
+      "generatePackageJson": true,
+      "generateReadmeMd": true,
+      "generateLicenseTxt": true,
+      "packageName": "azure-arm-powerbidedicated",
+      "dir": "powerbidedicatedManagement/lib",
+      "source": "powerbidedicated/resource-manager/readme.md"
+    }
+  },
   "reservations": {
-=======
-  "migrate": {
->>>>>>> ccef83ad
-    "resource-manager": {
-      "packageVersion": "1.0.0-preview",
-      "generatePackageJson": true,
-      "generateReadmeMd": true,
-      "generateLicenseTxt": true,
-<<<<<<< HEAD
+    "resource-manager": {
+      "packageVersion": "1.0.0-preview",
+      "generatePackageJson": true,
+      "generateReadmeMd": true,
+      "generateLicenseTxt": true,
       "packageName": "azure-arm-reservations",
       "dir": "reservationsManagement/lib",
       "source": "reservations/resource-manager/readme.md"
-=======
-      "packageName": "azure-arm-migrate",
-      "dir": "migrateManagement/lib",
-      "source": "migrate/resource-manager/readme.md"
-    }
-  },
-  "msi": {
-    "resource-manager": {
-      "packageVersion": "1.0.0-preview",
-      "generatePackageJson": true,
-      "generateReadmeMd": true,
-      "generateLicenseTxt": true,
-      "packageName": "azure-arm-msi",
-      "dir": "msiManagement/lib",
-      "source": "msi/resource-manager/readme.md"
-    }
-  },
-  "policyinsights": {
-    "resource-manager": {
-      "packageVersion": "1.0.0-preview",
-      "generatePackageJson": true,
-      "generateReadmeMd": true,
-      "generateLicenseTxt": true,
-      "packageName": "azure-arm-policyinsights",
-      "dir": "policyinsightsManagement/lib",
-      "source": "policyinsights/resource-manager/readme.md"
-    }
-  },
-  "powerbidedicated": {
-    "resource-manager": {
-      "packageVersion": "1.0.0-preview",
-      "generatePackageJson": true,
-      "generateReadmeMd": true,
-      "generateLicenseTxt": true,
-      "packageName": "azure-arm-powerbidedicated",
-      "dir": "powerbidedicatedManagement/lib",
-      "source": "powerbidedicated/resource-manager/readme.md"
->>>>>>> ccef83ad
     }
   }
 }