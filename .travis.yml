language: node_js
node_js:
  - "0.11"
  - "0.10"
  - "0.8"

matrix:
  allow_failures:
    - node_js: "0.11"

# setup links to submodules
before_install:
  - npm install -g npm@1.4.23
  - npm run-script setup
  - npm install
  - cd ..
  - git clone https://github.com/azure/azure-xplat-cli.git
  - cd azure-xplat-cli
  - git checkout dev
  - node scripts/link-to-sdk.js
  - npm install

script:
  - cd ../azure-sdk-for-node
  - npm test
<<<<<<< HEAD
  - cd ../azure-sdk-tools-xplat
#  - npm test
=======
  - cd ../azure-xplat-cli
  - npm test
>>>>>>> 15d96f86
<|MERGE_RESOLUTION|>--- conflicted
+++ resolved
@@ -23,10 +23,5 @@
 script:
   - cd ../azure-sdk-for-node
   - npm test
-<<<<<<< HEAD
-  - cd ../azure-sdk-tools-xplat
-#  - npm test
-=======
   - cd ../azure-xplat-cli
-  - npm test
->>>>>>> 15d96f86
+#  - npm test