--- conflicted
+++ resolved
@@ -6,11 +6,7 @@
 
 matrix:
   allow_failures:
-<<<<<<< HEAD
-    - "4"
-=======
     - node_js: "4"
->>>>>>> 88e2744e
 
 # setup links to submodules
 before_install:
