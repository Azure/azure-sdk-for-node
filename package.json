--- conflicted
+++ resolved
@@ -10,11 +10,7 @@
     "Rodrigues, Andre <andrerod@microsoft.com>",
     "Tavares, Chris <ctavares@microsoft.com>"
   ],
-<<<<<<< HEAD
   "version": "0.8.0",
-=======
-  "version": "0.7.19",
->>>>>>> d5215e41
   "description": "Windows Azure Client Library for node",
   "tags": [
     "azure",
@@ -47,10 +43,6 @@
     "mime": ">= 1.2.4",
     "underscore": ">= 1.3.1",
     "request": "2.27.0",
-<<<<<<< HEAD
-=======
-    "validator": "2.1.0",
->>>>>>> d5215e41
     "wns": ">= 0.5.3",
     "mpns": ">= 2.0.0",
     "node-uuid": ">= 1.2.0"
