{
  "name": "azure",
  "author": "Microsoft Corporation",
  "contributors": [
    "Block, Glenn <gblock@microsoft.com>",
    "Cowlishaw, Mark <markcowl@microsoft.com>",
    "Dejardin, Louis <loudej@microsoft.com>",
    "Georgiev, Yavor <yavorg@microsoft.com>",
    "Janczuk, Tomasz <tjanczuk@microsoft.com>",
    "Rodrigues, Andre <andrerod@microsoft.com>",
    "Tavares, Chris <ctavares@microsoft.com>",
    "Zavery, Amar <amzavery@microsoft.com>",
    "Wang, Yugang <yugangw@microsoft.com>",
    "Mkrtchyan, Hovsep <hovsepm@microsoft.com>",
    "Lu, Jianghao <jianghlu@microsoft.com>"
  ],
  "version": "0.10.6",
  "description": "Microsoft Azure Client Library for node",
  "tags": [
    "azure",
    "sdk"
  ],
  "keywords": [
    "node",
    "azure"
  ],
  "main": "./lib/azure.js",
  "engines": {
    "node": ">= 0.6.15"
  },
  "licenses": [
    {
      "type": "Apache 2.0",
      "url": "http://www.apache.org/licenses/LICENSE-2.0"
    }
  ],
  "dependencies": {
    "azure-common": "0.9.12",
    "azure-asm-compute": "0.10.0",
    "azure-asm-hdinsight": "0.10.0",
    "azure-asm-mgmt": "0.10.0",
    "azure-monitoring": "0.10.0",
    "azure-asm-network": "0.10.0",
    "azure-scheduler": "0.10.0",
    "azure-asm-scheduler": "0.10.0",
    "azure-sb": "0.10.0",
    "azure-asm-sb": "0.10.0",
    "azure-asm-sql": "0.10.0",
    "azure-asm-store": "0.10.0",
    "azure-asm-storage": "0.10.0",
    "azure-asm-subscription": "0.10.0",
    "azure-asm-trafficmanager": "0.10.0",
    "azure-asm-website": "0.10.0",
    "azure-arm-authorization": "0.10.0",
    "azure-arm-compute": "0.10.0",
    "azure-arm-dns": "0.10.0",
    "azure-gallery": "2.0.0-pre.16",
    "azure-arm-insights": "0.10.0",
    "azure-keyvault": "0.9.2",
    "azure-arm-keyvault": "0.10.0",
    "azure-arm-network": "0.10.0",
    "azure-arm-resource": "0.10.0",
    "azure-arm-storage": "0.10.0",
    "azure-arm-website": "0.10.0",
    "mime": "~1.2.4",
    "underscore": "1.4.x",
    "request": "2.45.0",
<<<<<<< HEAD
    "node-uuid": "~1.2.0",
    "azure-storage": "0.3.3",
    "ms-rest": "file:./runtime/ms-rest",
    "ms-rest-azure": "file:./runtime/ms-rest-azure"
=======
    "node-uuid": "~1.4",
    "azure-storage": "0.3.3"
>>>>>>> 9d0018dc
  },
  "devDependencies": {
    "adal-node": "0.1.13",
    "azure-storage-legacy": "0.9.14",
    "glob": "~5.0",
    "grunt": "~0.4",
    "grunt-contrib-connect": "^0.10.1",
<<<<<<< HEAD
    "grunt-devserver": "~0.6",
    "grunt-jsdoc": "~0.6",
    "jshint": "2.6.3",
    "mocha": "1.16.0",
    "nock": "0.16",
=======
    "grunt-contrib-symlink": "^0.3.0",
    "grunt-devserver": "~0.6",
    "grunt-jsdoc": "~0.6",
    "jshint": "2.6.3",
    "minami": "git://github.com/devigned/minami#master",
    "mocha": "1.16.0",
    "nock": "0.30.1",
>>>>>>> 9d0018dc
    "node-forge": "0.6.30",
    "random-js": "1.0.4",
    "should": "1.2.x",
    "sinon": "*",
    "xmlbuilder": "0.4.3"
  },
  "homepage": "http://github.com/azure/azure-sdk-for-node",
  "repository": {
    "type": "git",
    "url": "https://github.com/azure/azure-sdk-for-node.git"
  },
  "bugs": {
    "url": "http://github.com/Azure/azure-sdk-for-node/issues"
  },
  "scripts": {
    "test": "npm -s run-script unit",
    "unit": "node scripts/unit.js testlist.txt",
    "setup": "node scripts/setup.js",
    "jshint": "jshint lib --reporter=jslint",
    "ci": "node scripts/unit.js testlist.txt",
    "coverage": "node scripts/unit.js testlist.txt -coverage > coverage.html"
  }
}<|MERGE_RESOLUTION|>--- conflicted
+++ resolved
@@ -65,15 +65,8 @@
     "mime": "~1.2.4",
     "underscore": "1.4.x",
     "request": "2.45.0",
-<<<<<<< HEAD
-    "node-uuid": "~1.2.0",
-    "azure-storage": "0.3.3",
-    "ms-rest": "file:./runtime/ms-rest",
-    "ms-rest-azure": "file:./runtime/ms-rest-azure"
-=======
     "node-uuid": "~1.4",
     "azure-storage": "0.3.3"
->>>>>>> 9d0018dc
   },
   "devDependencies": {
     "adal-node": "0.1.13",
@@ -81,13 +74,6 @@
     "glob": "~5.0",
     "grunt": "~0.4",
     "grunt-contrib-connect": "^0.10.1",
-<<<<<<< HEAD
-    "grunt-devserver": "~0.6",
-    "grunt-jsdoc": "~0.6",
-    "jshint": "2.6.3",
-    "mocha": "1.16.0",
-    "nock": "0.16",
-=======
     "grunt-contrib-symlink": "^0.3.0",
     "grunt-devserver": "~0.6",
     "grunt-jsdoc": "~0.6",
@@ -95,7 +81,6 @@
     "minami": "git://github.com/devigned/minami#master",
     "mocha": "1.16.0",
     "nock": "0.30.1",
->>>>>>> 9d0018dc
     "node-forge": "0.6.30",
     "random-js": "1.0.4",
     "should": "1.2.x",
@@ -111,7 +96,7 @@
     "url": "http://github.com/Azure/azure-sdk-for-node/issues"
   },
   "scripts": {
-    "test": "npm -s run-script unit",
+    "test": "npm -s run-script jshint && npm -s run-script unit",
     "unit": "node scripts/unit.js testlist.txt",
     "setup": "node scripts/setup.js",
     "jshint": "jshint lib --reporter=jslint",
