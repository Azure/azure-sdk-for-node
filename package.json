--- conflicted
+++ resolved
@@ -28,12 +28,8 @@
     "request": ">= 2.9.203",
     "validator": ">= 0.4.12",
     "wns": ">= 0.5.3",
-<<<<<<< HEAD
     "mpns": ">= 2.0.0",
-    "envconf": ">= 0.0.1"
-=======
     "envconf": ">= 0.0.2"
->>>>>>> 4d6b9699
   },
   "devDependencies": {
     "mocha": ">= 1.12.0",
