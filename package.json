--- conflicted
+++ resolved
@@ -48,14 +48,8 @@
   "scripts": {
     "test": "npm -s run-script jshint && npm -s run-script unit",
     "unit": "node scripts/unit.js testlist.txt",
-<<<<<<< HEAD
-    "jshint": "jshint --verbose lib",
-    "preci" : "jshint lib --reporter=checkstyle --extra-ext '._js' > checkstyle-result.xml",
-    "ci" : "node scripts/unit.js testlist.txt -xunit",
-=======
     "jshint": "jshint lib --reporter=jslint",
     "ci" : "node scripts/unit.js testlist.txt",
->>>>>>> 88849691
     "coverage": "node scripts/unit.js testlist.txt -coverage > coverage.html"
   }
 }