{
  "azure": {
    "service_name": "Azure",
    "category": "Management"
  },
  "azure-arm-advisor": {
    "service_name": "Advisor",
    "category": "Management"
  },
  "azure-arm-analysisservices": {
    "service_name": "Analysis Services",
    "category": "Management"
  },
  "azure-arm-apimanagement": {
    "category": "Management",
    "service_name": "API Management"
  },
  "azure-arm-appinsights": {
    "category": "Management",
    "service_name": "App Insights"
  },
  "azure-arm-authorization": {
    "service_name": "Authorization",
    "category": "Management"
  },
  "azure-arm-automation": {
    "service_name": "Automation",
    "category": "Management"
  },
  "azure-arm-azurestack": {
    "category": "Management",
    "service_name": "Azure Stack"
  },
  "azure-arm-batch": {
    "category": "Management",
    "service_name": "Batch Management"
  },
  "azure-arm-batchai": {
    "category": "Management",
    "service_name": "Batch AI"
  },
  "azure-arm-billing": {
    "service_name": "Billing",
    "category": "Management"
  },
  "azure-arm-cdn": {
    "service_name": "CDN",
    "category": "Management"
  },
  "azure-arm-cognitiveservices": {
    "service_name": "Cognitive Services",
    "category": "Management"
  },
  "azure-arm-commerce": {
    "service_name": "Commerce",
    "category": "Management"
  },
  "azure-arm-compute": {
    "service_name": "Virtual Machines",
    "category": "Management"
  },
  "azure-arm-consumption": {
    "category": "Management",
    "service_name": "Consumption Management"
  },
  "azure-arm-containerinstance": {
    "category": "Management",
    "service_name": "ContainerInstance Management"
  },
  "azure-arm-containerregistry": {
    "service_name": "Container Registry",
    "category": "Management"
  },
  "azure-arm-containerservice": {
    "category": "Management",
    "service_name": "Container Services"
  },
  "azure-arm-cosmosdb": {
    "category": "Management",
    "service_name": "CosmosDB Management"
  },
  "azure-arm-customerinsights": {
    "category": "Management",
    "service_name": "CustomerInsights Management"
  },
  "azure-arm-databricks": {
    "category": "Management",
    "service_name": "Databricks"
  },
  "azure-arm-datacatalog": {
    "category": "Management",
    "service_name": "Data Catalog Management"
  },
  "azure-arm-datafactory": {
    "category": "Management",
    "service_name": "Datafactory Management"
  },
  "azure-arm-datalake-analytics": {
    "service_name": "Data Lake Analytics",
    "category": "Management"
  },
  "azure-arm-datalake-store": {
    "service_name": "Data Lake Store",
    "category": "Management"
  },
  "azure-arm-datamigration": {
    "category": "Management",
    "service_name": "Data Migration"
  },
  "azure-arm-deviceprovisioningservices": {
    "category": "Management",
    "service_name": "Device Provisioning Services"
  },
  "azure-arm-devtestlabs": {
    "service_name": "DevTest Labs",
    "category": "Management"
  },
  "azure-arm-dns": {
    "service_name": "DNS",
    "category": "Management"
  },
  "azure-arm-documentdb": {
    "service_name": "Cosmos DB",
    "category": "Management"
  },
  "azure-arm-domainservices": {
    "category": "Management",
    "service_name": "DomainServices Management"
  },
  "azure-arm-eventgrid": {
    "category": "Management",
    "service_name": "Eventgrid Management"
  },
  "azure-arm-eventhub": {
    "service_name": "Event Hub",
    "category": "Management"
  },
  "azure-arm-hanaonazure": {
    "category": "Management",
    "service_name": "HANA on Azure"
  },
  "azure-arm-hdinsight": {
    "service_name": "HDInsight",
    "category": "Management"
  },
  "azure-arm-hdinsight-jobs": {
    "service_name": "HDInsight",
    "category": "Management"
  },
  "azure-arm-insights": {
    "service_name": "Monitor",
    "category": "Management"
  },
  "azure-arm-intune": {
    "category": "Management",
    "service_name": "Intune"
  },
  "azure-arm-iothub": {
    "service_name": "IoT Hub",
    "category": "Management"
  },
  "azure-arm-keyvault": {
    "service_name": "Key Vault",
    "category": "Management"
  },
  "azure-arm-locationbasedservices": {
    "category": "Management",
    "service_name": "Location Based Services"
  },
  "azure-arm-logic": {
    "service_name": "Logic Apps",
    "category": "Management"
  },
  "azure-arm-machinelearning": {
    "service_name": "Machine Learning",
    "category": "Management"
  },
  "azure-arm-machinelearningcompute": {
    "category": "Management",
    "service_name": "MachinelearningCompute Management"
  },
  "azure-arm-machinelearningexperimentation": {
    "category": "Management",
    "service_name": "Machine Learning Experimentation"
  },
  "azure-arm-managementgroups": {
    "category": "Management",
    "service_name": "Management Groups"
  },
  "azure-arm-managementpartner": {
    "category": "Management",
    "service_name": "Management Partner"
  },
  "azure-arm-marketplaceordering": {
    "category": "Management",
    "service_name": "Marketplaceordering Management"
  },
  "azure-arm-mediaservices": {
    "service_name": "Media Services",
    "category": "Management"
  },
<<<<<<< HEAD
=======
  "azure-arm-migrate": {
    "category": "Management",
    "service_name": "Migrate"
  },
  "azure-arm-mobileengagement": {
    "category": "Management",
    "service_name": "Mobile Engagement"
  },
>>>>>>> bc80c6c6
  "azure-arm-monitor": {
    "category": "Management",
    "service_name": "Monitor Management"
  },
  "azure-arm-msi": {
    "category": "Management",
    "service_name": "MSI"
  },
  "azure-arm-mysql": {
    "category": "Management",
    "service_name": "Mysql Management"
  },
  "azure-arm-network": {
    "service_name": "Virtual Network",
    "category": "Management"
  },
  "azure-arm-notificationhubs": {
    "service_name": "Notification Hubs",
    "category": "Management"
  },
  "azure-arm-operationalinsights": {
    "service_name": "Operational Insights",
    "category": "Management"
  },
  "azure-arm-operations": {
    "category": "Management",
    "service_name": "Operations Management"
  },
  "azure-arm-policyinsights": {
    "category": "Management",
    "service_name": "Policy Insights"
  },
  "azure-arm-postgresql": {
    "category": "Management",
    "service_name": "Postgresql Management"
  },
  "azure-arm-powerbidedicated": {
    "category": "Management",
    "service_name": "Power BI Dedicated"
  },
  "azure-arm-powerbiembedded": {
    "service_name": "PowerBI Embedded",
    "category": "Management"
  },
  "azure-arm-recoveryservices": {
    "service_name": "Site Recovery",
    "category": "Management"
  },
  "azure-arm-recoveryservices-siterecovery": {
    "category": "Management",
    "service_name": "RecoveryServicesSiteRecovery Management"
  },
  "azure-arm-recoveryservicesbackup": {
    "service_name": "Backup",
    "category": "Management"
  },
  "azure-arm-rediscache": {
    "service_name": "Redis Cache",
    "category": "Management"
  },
  "azure-arm-relay": {
    "service_name": "Relay",
    "category": "Management"
  },
  "azure-arm-reservations": {
    "category": "Management",
    "service_name": "Reservations"
  },
  "azure-arm-resource": {
    "service_name": "Resources",
    "category": "Management"
  },
  "azure-arm-resourcehealth": {
    "category": "Management",
    "service_name": "ResourceHealth Management"
  },
  "azure-arm-sb": {
    "service_name": "Service Bus",
    "category": "Management"
  },
  "azure-arm-scheduler": {
    "service_name": "Scheduler",
    "category": "Management"
  },
  "azure-arm-search": {
    "service_name": "Search",
    "category": "Management"
  },
  "azure-arm-servermanagement": {
    "service_name": "Server Management",
    "category": "Management"
  },
  "azure-arm-servicefabric": {
    "service_name": "Service Fabric",
    "category": "Management"
  },
  "azure-arm-servicemap": {
    "service_name": "Service Map",
    "category": "Management"
  },
  "azure-arm-sql": {
    "service_name": "SQL",
    "category": "Management"
  },
  "azure-arm-storage": {
    "service_name": "Storage",
    "category": "Management"
  },
  "azure-arm-storageimportexport": {
    "service_name": "Storage",
    "category": "Management"
  },
  "azure-arm-storsimple8000series": {
    "category": "Management",
    "service_name": "Storsimple8000series Management"
  },
  "azure-arm-streamanalytics": {
    "category": "Management",
    "service_name": "Streamanalytics Management"
  },
  "azure-arm-subscription": {
    "category": "Management",
    "service_name": "Subscription Management"
  },
  "azure-arm-timeseriesinsights": {
    "category": "Management",
    "service_name": "Time Series Insights"
  },
  "azure-arm-trafficmanager": {
    "service_name": "Traffic Manager",
    "category": "Management"
  },
  "azure-arm-visualstudio": {
    "category": "Management",
    "service_name": "Visual Studio Management"
  },
  "azure-arm-website": {
    "service_name": "App Service",
    "category": "Management"
  },
  "azure-batch": {
    "category": "Client",
    "service_name": "Batch"
  },
  "azure-cognitiveservices-computervision": {
    "category": "Client",
    "service_name": "computerVision"
  },
  "azure-cognitiveservices-contentmoderator": {
    "category": "Client",
    "service_name": "contentModerator"
  },
  "azure-cognitiveservices-customsearch": {
    "category": "Client",
    "service_name": "customSearch"
  },
  "azure-cognitiveservices-entitysearch": {
    "category": "Client",
    "service_name": "entitySearch"
  },
  "azure-cognitiveservices-face": {
    "category": "Client",
    "service_name": "face"
  },
  "azure-cognitiveservices-imagesearch": {
    "category": "Client",
    "service_name": "imageSearch"
  },
  "azure-cognitiveservices-language": {
    "category": "Client",
    "service_name": "language"
  },
  "azure-cognitiveservices-newssearch": {
    "category": "Client",
    "service_name": "newsSearch"
  },
  "azure-cognitiveservices-search": {
    "category": "Client",
    "service_name": "search"
  },
  "azure-cognitiveservices-spellcheck": {
    "category": "Client",
    "service_name": "spellCheck"
  },
  "azure-cognitiveservices-textanalytics": {
    "category": "Client",
    "service_name": "textAnalytics"
  },
  "azure-cognitiveservices-videosearch": {
    "category": "Client",
    "service_name": "videoSearch"
  },
  "azure-cognitiveservices-vision": {
    "category": "Client",
    "service_name": "vision"
  },
  "azure-cognitiveservices-websearch": {
    "category": "Client",
    "service_name": "webSearch"
  },
  "azure-eventgrid": {
    "category": "Client",
    "service_name": "EventGrid Client"
  },
  "azure-graph": {
    "category": "Client",
    "service_name": "Graph Management"
  },
  "azure-keyvault": {
    "category": "Client",
    "service_name": "Keyvault"
  },
  "azure-monitor": {
    "category": "Client",
    "service_name": "Monitor"
  },
  "azure-servicefabric": {
    "category": "Client",
    "service_name": "Service Fabric"
  }
}<|MERGE_RESOLUTION|>--- conflicted
+++ resolved
@@ -199,17 +199,10 @@
     "service_name": "Media Services",
     "category": "Management"
   },
-<<<<<<< HEAD
-=======
   "azure-arm-migrate": {
     "category": "Management",
     "service_name": "Migrate"
   },
-  "azure-arm-mobileengagement": {
-    "category": "Management",
-    "service_name": "Mobile Engagement"
-  },
->>>>>>> bc80c6c6
   "azure-arm-monitor": {
     "category": "Management",
     "service_name": "Monitor Management"
