<?xml version="1.0" encoding="utf-8" standalone="yes"?>

<feed xml:base="http://andrerod.table.core.windows.net/" xmlns:d="http://schemas.microsoft.com/ado/2007/08/dataservices" xmlns:m="http://schemas.microsoft.com/ado/2007/08/dataservices/metadata" xmlns="http://www.w3.org/2005/Atom">

  <title type="text">Tables</title>

<<<<<<< HEAD
  <id>http://nodejsdev.table.core.windows.net/Tables</id>

  <updated>2012-02-16T04:58:41Z</updated>

=======
  <id>http://andrerod.table.core.windows.net/Tables</id>

  <updated>2012-03-15T21:57:09Z</updated>

>>>>>>> 40cb56d4
  <link rel="self" title="Tables" href="Tables" />

  <entry>

    <id>http://andrerod.table.core.windows.net/Tables('tableservice10')</id>

    <title type="text"></title>

<<<<<<< HEAD
    <updated>2012-02-16T04:58:41Z</updated>

=======
    <updated>2012-03-15T21:57:09Z</updated>

>>>>>>> 40cb56d4
    <author>

      <name />

    </author>

    <link rel="edit" title="Tables" href="Tables('tableservice10')" />

    <category term="andrerod.Tables" scheme="http://schemas.microsoft.com/ado/2007/08/dataservices/scheme" />

    <content type="application/xml">

      <m:properties>

        <d:TableName>tableservice10</d:TableName>

      </m:properties>

    </content>

  </entry>

</feed><|MERGE_RESOLUTION|>--- conflicted
+++ resolved
@@ -1,55 +1,43 @@
-<?xml version="1.0" encoding="utf-8" standalone="yes"?>
-
-<feed xml:base="http://andrerod.table.core.windows.net/" xmlns:d="http://schemas.microsoft.com/ado/2007/08/dataservices" xmlns:m="http://schemas.microsoft.com/ado/2007/08/dataservices/metadata" xmlns="http://www.w3.org/2005/Atom">
-
-  <title type="text">Tables</title>
-
-<<<<<<< HEAD
-  <id>http://nodejsdev.table.core.windows.net/Tables</id>
-
-  <updated>2012-02-16T04:58:41Z</updated>
-
-=======
-  <id>http://andrerod.table.core.windows.net/Tables</id>
-
-  <updated>2012-03-15T21:57:09Z</updated>
-
->>>>>>> 40cb56d4
-  <link rel="self" title="Tables" href="Tables" />
-
-  <entry>
-
-    <id>http://andrerod.table.core.windows.net/Tables('tableservice10')</id>
-
-    <title type="text"></title>
-
-<<<<<<< HEAD
-    <updated>2012-02-16T04:58:41Z</updated>
-
-=======
-    <updated>2012-03-15T21:57:09Z</updated>
-
->>>>>>> 40cb56d4
-    <author>
-
-      <name />
-
-    </author>
-
-    <link rel="edit" title="Tables" href="Tables('tableservice10')" />
-
-    <category term="andrerod.Tables" scheme="http://schemas.microsoft.com/ado/2007/08/dataservices/scheme" />
-
-    <content type="application/xml">
-
-      <m:properties>
-
-        <d:TableName>tableservice10</d:TableName>
-
-      </m:properties>
-
-    </content>
-
-  </entry>
-
+<?xml version="1.0" encoding="utf-8" standalone="yes"?>+
+<feed xml:base="http://andrerod.table.core.windows.net/" xmlns:d="http://schemas.microsoft.com/ado/2007/08/dataservices" xmlns:m="http://schemas.microsoft.com/ado/2007/08/dataservices/metadata" xmlns="http://www.w3.org/2005/Atom">+
+  <title type="text">Tables</title>+
+  <id>http://andrerod.table.core.windows.net/Tables</id>+
+  <updated>2012-03-15T21:57:09Z</updated>+
+  <link rel="self" title="Tables" href="Tables" />+
+  <entry>+
+    <id>http://andrerod.table.core.windows.net/Tables('tableservice10')</id>+
+    <title type="text"></title>+
+    <updated>2012-03-15T21:57:09Z</updated>+
+    <author>+
+      <name />+
+    </author>+
+    <link rel="edit" title="Tables" href="Tables('tableservice10')" />+
+    <category term="andrerod.Tables" scheme="http://schemas.microsoft.com/ado/2007/08/dataservices/scheme" />+
+    <content type="application/xml">+
+      <m:properties>+
+        <d:TableName>tableservice10</d:TableName>+
+      </m:properties>+
+    </content>+
+  </entry>+
 </feed>