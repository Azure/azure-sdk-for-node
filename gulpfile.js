/*
 * Copyright (c) Microsoft Corporation. All rights reserved.
 * Licensed under the MIT License. See License.txt in the project root for
 * license information.
 */

const gulp = require('gulp');
const args = require('yargs').argv;
const fs = require('fs');
const path = require('path');
const glob = require('glob');
const execSync = require('child_process').execSync;

const azureSDKForNodeRepoRoot = __dirname;
const azureRestAPISpecsRoot = args['azure-rest-api-specs-root'] || path.resolve(azureSDKForNodeRepoRoot, '..', 'azure-rest-api-specs');
const package = args['package'];
const use = args['use'];
const whatif = args['whatif'];
const regexForExcludedServices = /\/(intune|documentdbManagement|insightsManagement|insights|search)\//i;

function findReadmeNodejsMdFilePaths(azureRestAPISpecsRoot) {
  const specificationFolderPath = path.resolve(azureRestAPISpecsRoot, 'specification');
  return glob.sync('**/readme.nodejs.md', { absolute: true, cwd: specificationFolderPath });
}

function getPackageNameFromReadmeNodejsMdFileContents(readmeNodejsMdFileContents) {
  return readmeNodejsMdFileContents.match(/package-name: (\S*)/)[1];
}

function getOutputFolderFromReadmeNodeJsMdFileContents(readmeNodejsMdFileContents) {
  return readmeNodejsMdFileContents.match(/output-folder: (\S*)/)[1];
}

function getServiceNameFromOutputFolderValue(outputFolderValue) {
  const outputFolderSegments = outputFolderValue.split('/');
  return outputFolderSegments[outputFolderSegments.length - 1];
}

gulp.task('default', function () {
  console.log('gulp codegen [--azure-rest-api-specs-root <azure-rest-api-specs root>] [--use <autorest.nodejs root>] [--package <package name>]');
  console.log('  --azure-rest-api-specs-root');
  console.log('    Root location of the local clone of the azure-rest-api-specs-root repository.');
  console.log('  --use');
  console.log('    Root location of autorest.nodejs repository. If this is not specified, then the latest installed generator for NodeJS will be used.');
  console.log('  --package');
  console.log('    NPM package to regenerate. If no package is specified, then all packages will be regenerated.');
  console.log();
  console.log('gulp publish [--package <package name>]');
  console.log('  --package');
  console.log('    The name of the package to publish. If no package is specified, then all packages will be published.');
});

//This task is used to generate libraries based on the mappings specified above.
gulp.task('codegen', function () {
  const nodejsReadmeFilePaths = findReadmeNodejsMdFilePaths(azureRestAPISpecsRoot);

  for (let i = 0; i < nodejsReadmeFilePaths.length; ++i) {
    const nodejsReadmeFilePath = nodejsReadmeFilePaths[i];

    const nodejsReadmeFileContents = fs.readFileSync(nodejsReadmeFilePath, 'utf8');
    const packageName = getPackageNameFromReadmeNodejsMdFileContents(nodejsReadmeFileContents);

    if (!package || package === packageName || packageName.endsWith(`-${package}`)) {
      console.log(`>>>>>>>>>>>>>>>>>>> Start: "${packageName}" >>>>>>>>>>>>>>>>>>>>>>>>>`);

      const readmeFilePath = path.resolve(path.dirname(nodejsReadmeFilePath), 'readme.md');

      let cmd = `autorest --nodejs --node-sdks-folder=${azureSDKForNodeRepoRoot} --license-header=MICROSOFT_MIT_NO_VERSION ${readmeFilePath}`;
      if (use) {
        cmd += ` --use=${use}`;
      }
      else {
        const localAutorestNodejsFolderPath = path.resolve(azureSDKForNodeRepoRoot, '..', 'autorest.nodejs');
        if (fs.existsSync(localAutorestNodejsFolderPath) && fs.lstatSync(localAutorestNodejsFolderPath).isDirectory()) {
          cmd += ` --use=${localAutorestNodejsFolderPath}`;
        }
      }

      try {
        console.log('Executing command:');
        console.log('------------------------------------------------------------');
        console.log(cmd);
        console.log('------------------------------------------------------------');
        const result = execSync(cmd, { encoding: 'utf8' });
        console.log('Output:');
        console.log(result);
      } catch (err) {
        console.log('Error:');
        console.log(`An error occurred while generating client for package: "${packageName}":\n ${err.stderr}`);
      }

      console.log(`>>>>>>>>>>>>>>>>>>> End: "${packageName}" >>>>>>>>>>>>>>>>>>>>>>>>>`);
      console.log();
    }
  }
});

//This task validates that the entry in "main" and "types" in package.json points to a file that exists on the disk.
// for best results run on mac or linux. Windows is case insenstive for file paths. Hence it will not catch those issues.
//If not tested this will cause "module not found" errors for customers when they try to use the package.
gulp.task('validate-each-packagejson', (cb) => {
  let packagePaths = glob.sync(path.join(azureSDKForNodeRepoRoot, '/lib/services', '/**/package.json'), { ignore: '**/node_modules/**' });
  packagePaths.forEach((packagePath) => {
    const package = require(packagePath);
    //console.log(package);
    if (!package.name.startsWith('azure-asm-')) {
      console.log(`Validating package: ${package.name}`);
      if (package.main) {
        let mainPath = path.resolve(path.dirname(packagePath), package.main);
        if (!fs.existsSync(mainPath)) console.log(`\t>${mainPath} does not exist.`);
      } else {
        console.log(`\t>Could not find "main" entry in package.json for ${packagePath}.`);
      }
      if (package.types) {
        let typesPath = path.resolve(path.dirname(packagePath), package.types);
        if (!fs.existsSync(typesPath)) console.log(`\t>${typesPath} does not exist.`);
      } else {
        console.log(`\t>Could not find "types" entry in package.json for ${packagePath}.`);
      }
    }
  });
});

//This task updates the dependencies in package.json to the relative service libraries inside lib/services directory.
gulp.task('update-deps-rollup', (cb) => {

  let packagePaths = glob.sync(path.join(azureSDKForNodeRepoRoot, './lib/services', '/**/package.json')).filter((packagePath) => {
    return packagePath.match(regexForExcludedServices) === null;
  });
  let rollupPackage = require('./package.json');
  let rollupDependencies = rollupPackage.dependencies;
  rollupDependencies['ms-rest'] = './runtime/ms-rest';
  rollupDependencies['ms-rest-azure'] = './runtime/ms-rest-azure';
  packagePaths.forEach((packagePath) => {
    const package = require(packagePath);
    //console.log(package);
    let packageName = package.name;
    const packageDir = path.dirname(packagePath);
    if (rollupDependencies[packageName]) {
      rollupDependencies[packageName] = packageDir;
    } else {
      console.log(`Could not find ${packageName} as a dependecy in rollup package.json file..`);
    }
  });
  fs.writeFileSync('./package.json', JSON.stringify(rollupPackage, null, 2), { 'encoding': 'utf8' });
});

gulp.task('sync-package-service-mapping', (cb) => {
  let packageMapping = require('./package_service_mapping');
  for (const readmeNodeJsMdFilePath of findReadmeNodejsMdFilePaths(azureRestAPISpecsRoot)) {
    const readmeNodeJsMdFileContents = fs.readFileSync(readmeNodeJsMdFilePath, 'utf8');
    const packageName = getPackageNameFromReadmeNodejsMdFileContents(readmeNodeJsMdFileContents);
    if (packageName && !packageMapping[packageName]) {
      const category = readmeNodeJsMdFilePath.includes('resource-manager') ? 'Management' : 'Client';
      const outputFolder = getOutputFolderFromReadmeNodeJsMdFileContents(readmeNodeJsMdFileContents);
      packageMapping[packageName] = {
        category: 'Management',
        'service_name': getServiceNameFromOutputFolderValue(outputFolder)
      };
    }
  }
  packageMapping = Object.keys(packageMapping).sort().reduce((r, k) => (r[k] = packageMapping[k], r), {});
  fs.writeFileSync('./package_service_mapping.json', JSON.stringify(packageMapping, null, 2), { 'encoding': 'utf8' });
});

//This task ensures that all the exposed createSomeClient() methods, can correctly instantiate clients. By doing this we test,
//that the "main" entry in package.json points to a file at the correct location. We test the signature of the client constructor 
//is as expected. As of now HD Isnight is expected to fail as it is still using the Hyak generator. Once it moves to Autorest, it should
//not fail. Before executing this task, execute `gulp update-deps-rollup`, `rm -rf node_modules` and `npm install` so that the changes inside the sdks in lib/services
//are installed inside the node_modules folder.
gulp.task('test-create-rollup', (cb) => {
  const azure = require('./lib/azure');
  const keys = Object.keys(azure).filter((key) => { return key.startsWith('create') && !key.startsWith('createASM') && key.endsWith('Client') && key !== 'createSchedulerClient'; });
  //console.dir(keys);
  //console.log(keys.length);
  const creds = { signRequest: {} };
  const subId = '1234556';

  keys.forEach((key) => {
    console.log(key);
    const Client = azure[key];
    var c;
    try {
      if (key === 'createKeyVaultClient' || key === 'createSubscriptionManagementClient' ||
        key === 'createDataLakeAnalyticsJobManagementClient' || key === 'createDataLakeStoreFileSystemManagementClient' ||
        key === 'createDataLakeAnalyticsCatalogManagementClient') {
        c = new Client(creds);
      } else if (key === 'createServiceFabricClient') {
        c = new Client();
      } else {
        c = new Client(creds, subId);
      }
      //console.dir(Object.keys(c));
    } catch (err) {
      console.dir(err);
    }
  });
});

// This task synchronizes the dependencies in package.json to the versions of relative service libraries inside lib/services directory.
// This should be done in the end to ensure that all the package dependencies have the correct version.
gulp.task('sync-deps-rollup', (cb) => {
  let packagePaths = glob.sync(path.join(azureSDKForNodeRepoRoot, './lib/services', '/**/package.json')).filter((packagePath) => {
    return packagePath.match(regexForExcludedServices) === null;
  });
  //console.log(packagePaths);
  console.log(`Total packages found under lib/services: ${packagePaths.length}`);
  let rollupPackage = require('./package.json');
  let rollupDependencies = rollupPackage.dependencies;
  rollupDependencies['ms-rest'] = '^2.2.2';
  rollupDependencies['ms-rest-azure'] = '^2.3.4';
  packagePaths.forEach((packagePath) => {
    const package = require(packagePath);
    //console.log(package);
    let packageName = package.name;
    let packageVersion = package.version;
    rollupDependencies[packageName] = packageVersion;
  });
  rollupPackage.dependencies = Object.keys(rollupDependencies).sort().reduce((r, k) => (r[k] = rollupDependencies[k], r), {});
  console.log(`Total number of dependencies in the rollup package: ${Object.keys(rollupPackage.dependencies).length}`);
  fs.writeFileSync('./package.json', JSON.stringify(rollupPackage, null, 2), { 'encoding': 'utf8' });
});

gulp.task('publish', (cb) => {
  const nodejsReadmeFilePaths = findReadmeNodejsMdFilePaths(azureRestAPISpecsRoot);

  let errorPackages = 0;
  let upToDatePackages = 0;
  let publishedPackages = 0;
  let publishedPackagesSkipped = 0;

  const npmAuth = process.env["npm-auth"];

  for (let i = 0; i < nodejsReadmeFilePaths.length; ++i) {
    const nodejsReadmeFilePath = nodejsReadmeFilePaths[i];
    // console.log(`INFO: Processing ${nodejsReadmeFilePath}`);

    const nodejsReadmeFileContents = fs.readFileSync(nodejsReadmeFilePath, 'utf8');
    const relativeOutputFolderPath = nodejsReadmeFileContents.match(/output\-folder: \$\(node\-sdks\-folder\)\/(lib\/services\/\S+)/)[1];
    const packageFolderPath = path.resolve(azureSDKForNodeRepoRoot, relativeOutputFolderPath);
    if (!fs.existsSync(packageFolderPath)) {
      console.log(`ERROR: Package folder ${packageFolderPath} has not been generated.`);
      errorPackages++;
    }
    else {
      const packageJsonFilePath = `${packageFolderPath}/package.json`;
      if (!fs.existsSync(packageJsonFilePath)) {
        console.log(`ERROR: Package folder ${packageFolderPath} is missing its package.json file.`);
        errorPackages++;
      }
      else {
        const packageJson = require(packageJsonFilePath);
        const packageName = packageJson.name;

        if (!package || package === packageName || packageName.endsWith(`-${package}`)) {
          const localPackageVersion = packageJson.version;
          if (!localPackageVersion) {
            console.log(`ERROR: "${packageJsonFilePath}" doesn't have a version specified.`);
            errorPackages++;
          }
          else {
            let npmPackageVersion;
            try {
              const npmViewResult = JSON.parse(execSync(`npm view ${packageName} --json`, { stdio: ['pipe', 'pipe', 'ignore'] }));
              npmPackageVersion = npmViewResult['dist-tags']['latest'];
            }
            catch (error) {
              // This happens if the package doesn't exist in NPM.
            }

            if (localPackageVersion === npmPackageVersion) {
              upToDatePackages++;
            }
            else {
              console.log(`Publishing package "${packageName}" with version "${localPackageVersion}"...${whatif ? " (SKIPPED)" : ""}`);
              if (!whatif) {
                try {
<<<<<<< HEAD
                  execSync(`npm publish`, { cwd: packageFolderPath });
=======
                  npmInstall(packageFolderPath);
                  const npmrcFilePath = path.join(packageFolderPath, ".npmrc");
                  if (npmAuth) {
                    fs.writeFileSync(npmrcFilePath, npmAuth);
                  }
                  execSync(`npm publish --access public`, { cwd: packageFolderPath });
                  if (npmAuth) {
                    fs.unlinkSync(npmrcFilePath);
                  }
>>>>>>> dd023340
                  publishedPackages++;
                }
                catch (error) {
                  errorPackages++;
                }
              } else {
                publishedPackagesSkipped++;
              }
            }
          }
        }
      }
    }
  }

  console.log();
  console.log(`Error packages:             ${errorPackages}`);
  console.log(`Up to date packages:        ${upToDatePackages}`);
  console.log(`Published packages:         ${publishedPackages}`);
  console.log(`Published packages skipped: ${publishedPackagesSkipped}`);
});<|MERGE_RESOLUTION|>--- conflicted
+++ resolved
@@ -275,10 +275,6 @@
               console.log(`Publishing package "${packageName}" with version "${localPackageVersion}"...${whatif ? " (SKIPPED)" : ""}`);
               if (!whatif) {
                 try {
-<<<<<<< HEAD
-                  execSync(`npm publish`, { cwd: packageFolderPath });
-=======
-                  npmInstall(packageFolderPath);
                   const npmrcFilePath = path.join(packageFolderPath, ".npmrc");
                   if (npmAuth) {
                     fs.writeFileSync(npmrcFilePath, npmAuth);
@@ -287,7 +283,6 @@
                   if (npmAuth) {
                     fs.unlinkSync(npmrcFilePath);
                   }
->>>>>>> dd023340
                   publishedPackages++;
                 }
                 catch (error) {
